# @HEADER
# ************************************************************************
#
#            TriBITS: Tribal Build, Integrate, and Test System
#                    Copyright 2013 Sandia Corporation
#
# Under the terms of Contract DE-AC04-94AL85000 with Sandia Corporation,
# the U.S. Government retains certain rights in this software.
#
# Redistribution and use in source and binary forms, with or without
# modification, are permitted provided that the following conditions are
# met:
#
# 1. Redistributions of source code must retain the above copyright
# notice, this list of conditions and the following disclaimer.
#
# 2. Redistributions in binary form must reproduce the above copyright
# notice, this list of conditions and the following disclaimer in the
# documentation and/or other materials provided with the distribution.
#
# 3. Neither the name of the Corporation nor the names of the
# contributors may be used to endorse or promote products derived from
# this software without specific prior written permission.
#
# THIS SOFTWARE IS PROVIDED BY SANDIA CORPORATION "AS IS" AND ANY
# EXPRESS OR IMPLIED WARRANTIES, INCLUDING, BUT NOT LIMITED TO, THE
# IMPLIED WARRANTIES OF MERCHANTABILITY AND FITNESS FOR A PARTICULAR
# PURPOSE ARE DISCLAIMED. IN NO EVENT SHALL SANDIA CORPORATION OR THE
# CONTRIBUTORS BE LIABLE FOR ANY DIRECT, INDIRECT, INCIDENTAL, SPECIAL,
# EXEMPLARY, OR CONSEQUENTIAL DAMAGES (INCLUDING, BUT NOT LIMITED TO,
# PROCUREMENT OF SUBSTITUTE GOODS OR SERVICES; LOSS OF USE, DATA, OR
# PROFITS; OR BUSINESS INTERRUPTION) HOWEVER CAUSED AND ON ANY THEORY OF
# LIABILITY, WHETHER IN CONTRACT, STRICT LIABILITY, OR TORT (INCLUDING
# NEGLIGENCE OR OTHERWISE) ARISING IN ANY WAY OUT OF THE USE OF THIS
# SOFTWARE, EVEN IF ADVISED OF THE POSSIBILITY OF SUCH DAMAGE.
#
# ************************************************************************
# @HEADER


INCLUDE(TribitsConstants)
INCLUDE(TribitsProcessExtraRepositoriesList)
INCLUDE(TribitsProcessPackagesAndDirsLists)
INCLUDE(TribitsProcessTplsLists)
INCLUDE(TribitsAdjustPackageEnables)
INCLUDE(TribitsSetupMPI)
INCLUDE(TribitsTestCategories)
INCLUDE(TribitsGeneralMacros)

INCLUDE(TribitsAddOptionAndDefine)
INCLUDE(AdvancedOption)
INCLUDE(AdvancedSet)
INCLUDE(AppendStringVar)
INCLUDE(AppendStringVarWithSep)
INCLUDE(AssertAndTouchDefined)
INCLUDE(CMakeBuildTypesList)
INCLUDE(FindListElement)
INCLUDE(GlobalNullSet)
INCLUDE(PrintNonemptyVar)
INCLUDE(PrintVar)
INCLUDE(RemoveGlobalDuplicates)
INCLUDE(Split)
INCLUDE(TimingUtils)

INCLUDE(CheckIncludeFileCXX)


#
# Assert and setup project binary directory and other project variables.
#
MACRO(TRIBITS_ASSERT_AND_SETUP_PROJECT_AND_STATIC_SYSTEM_VARS)

  IF ("${CMAKE_CURRENT_SOURCE_DIR}" STREQUAL "${CMAKE_CURRENT_BINARY_DIR}")
    MESSAGE(FATAL_ERROR "ERROR! "
      "CMAKE_CURRENT_SOURCE_DIR=${CMAKE_CURRENT_SOURCE_DIR}"
      " == CMAKE_CURRENT_BINARY_DIR=${CMAKE_CURRENT_BINARY_DIR}"
      "\n${PROJECT_NAME} does not support in source builds!\n"
      "NOTE: You must now delete the CMakeCache.txt file and the CMakeFiles/ directory under"
      " the source directory for ${PROJECT_NAME} or you will not be able to configure ${PROJECT_NAME} correctly!"
      "\nYou must now run something like:\n"
      "  $ rm -r CMakeCache.txt CMakeFiles/"
      "\n"
      "Please create a different directory and configure ${PROJECT_NAME} under that such as:\n"
      "  $ mkdir MY_BUILD\n"
      "  $ cd MY_BUILD\n"
      "  $ cmake [OPTIONS] .."
      )
  ENDIF()

  STRING(TOUPPER ${PROJECT_NAME} PROJECT_NAME_UC)
  SET(PROJECT_SOURCE_DIR ${CMAKE_CURRENT_SOURCE_DIR} CACHE INTERNAL "")
  SET(PROJECT_BINARY_DIR ${CMAKE_CURRENT_BINARY_DIR} CACHE INTERNAL "")
  PRINT_VAR(PROJECT_SOURCE_DIR)
  PRINT_VAR(PROJECT_BINARY_DIR)
  # Above, we put these in the cache so we can grep them out of the cache file
  
  #
  # Print some basic static info provided by CMake automatically
  #

  PRINT_VAR(CMAKE_VERSION)

ENDMACRO()


#
# Set up some really basic system variables.
#
# This macro needs to be called *before* the user *.cmake option files are
# read in so that there is an opportunity to override these.
#
MACRO(TRIBITS_SETUP_BASIC_SYSTEM_VARS)

  # CMAKE_HOST_SYSTEM_NAME is provided by CMake automatically but can actually
  # be overridded in the cache.
  PRINT_VAR(CMAKE_HOST_SYSTEM_NAME)
  
  SITE_NAME(${PROJECT_NAME}_HOSTNAME)
  MARK_AS_ADVANCED(${PROJECT_NAME}_HOSTNAME)
  PRINT_VAR(${PROJECT_NAME}_HOSTNAME)

  # NOTE: CMAKE_HOST_SYSTEM_NAME and ${PROJECT_NAME}_HOSTNAME are used by
  # TRIBITS_ADD[_ADVANCED]_TEST() to include/exclude tests based in the
  # arguments HOSTS, XHOSTS, HOSTTYPES, AND XHOSTTYPES.

ENDMACRO()


#
# Find Python
#

MACRO(TRIBITS_FIND_PYTHON_INTERP)
  INCLUDE(TribitsFindPythonInterp)
  TRIBITS_FIND_PYTHON()
  PRINT_VAR(PYTHON_EXECUTABLE)
ENDMACRO()

#
# Define and option to include a file that reads in a bunch of options
#
#

MACRO(TRIBITS_READ_IN_OPTIONS_FROM_FILE)

  SET( ${PROJECT_NAME}_CONFIGURE_OPTIONS_FILE "" CACHE FILEPATH
    "Name of an optional file that is included first to define any cmake options with SET( ... CACHE ...) calls.  NOTE: paths can be separated by commas instead of semicolons but paths cannot contain commas."
    )

  SPLIT("${${PROJECT_NAME}_CONFIGURE_OPTIONS_FILE}"  "," ${PROJECT_NAME}_CONFIGURE_OPTIONS_FILE)

  FOREACH (CONFIG_OPTS_FILE ${${PROJECT_NAME}_CONFIGURE_OPTIONS_FILE})
    MESSAGE("-- " "Reading in configuration options from ${CONFIG_OPTS_FILE} ...")
    TRIBITS_TRACE_FILE_PROCESSING(PROJECT  INCLUDE  "${CONFIG_OPTS_FILE}")
    INCLUDE(${CONFIG_OPTS_FILE})
  ENDFOREACH()


ENDMACRO()


#
# Define all of the standard global package architecture options.
#

MACRO(TRIBITS_DEFINE_GLOBAL_OPTIONS_AND_DEFINE_EXTRA_REPOS)

  SET( ${PROJECT_NAME}_ENABLE_ALL_PACKAGES OFF CACHE BOOL
    "Enable all packages PT packages (ST packages as well if ${PROJECT_NAME}_ENABLE_SECONDARY_TESTED_CODE is true)." )

  SET(${PROJECT_NAME}_ENABLE_ALL_OPTIONAL_PACKAGES ON CACHE BOOL
    "Recursively enable all optional packages for set of enabled packages." )

  SET( ${PROJECT_NAME}_INSTALL_EXECUTABLES ON CACHE BOOL
    "Enable the installation of executables provided by the ${PROJECT_NAME} packages." )

  ADVANCED_SET(${PROJECT_NAME}_ENABLE_ALL_FORWARD_DEP_PACKAGES OFF CACHE BOOL
    "Recursively enable all packages that have required or optional dependencies for set of enabled packages." )

  IF (${PROJECT_NAME}_DISABLE_ENABLED_FORWARD_DEP_PACKAGES_DEFAULT STREQUAL "")
    SET(${PROJECT_NAME}_DISABLE_ENABLED_FORWARD_DEP_PACKAGES_DEFAULT OFF)
  ENDIF()
  SET(${PROJECT_NAME}_DISABLE_ENABLED_FORWARD_DEP_PACKAGES
    ${${PROJECT_NAME}_DISABLE_ENABLED_FORWARD_DEP_PACKAGES_DEFAULT}
    CACHE BOOL
    "Disable (and printing warning) for enabled packages that have hard-disabled upstream dependencies.  Otherwise, is to raises a fatal configure failure." )

  SET_CACHE_ON_OFF_EMPTY( ${PROJECT_NAME}_ENABLE_TESTS ""
    "Enable tests in all packages  (set to ON, OFF, or leave empty)." )

  SET_CACHE_ON_OFF_EMPTY(${PROJECT_NAME}_ENABLE_EXAMPLES ""
    "Enable examples in all packages  (set to ON, OFF, or leave empty).  If left empty, then this will be set to ON if ${PROJECT_NAME}_ENABLE_TESTS=ON" )

  IF (${PROJECT_NAME}_ENABLE_TESTS AND ${PROJECT_NAME}_ENABLE_EXAMPLES STREQUAL "")
    MESSAGE(STATUS "Setting ${PROJECT_NAME}_ENABLE_EXAMPLES=ON because ${PROJECT_NAME}_ENABLE_TESTS=ON")
    SET(${PROJECT_NAME}_ENABLE_EXAMPLES ON)
  ENDIF()

  ADVANCED_SET( ${PROJECT_NAME}_UNENABLE_ENABLED_PACKAGES OFF CACHE BOOL
    "Set to empty all package enables (set to OFF at end)." )

  ADVANCED_OPTION(${PROJECT_NAME}_REMOVE_DEFAULT_PACKAGE_DISABLES
    "Removes all default disables from the packages list.  Used for testing etc."
    OFF )
  
  IF ("${${PROJECT_NAME}_ENABLE_C_DEFAULT}" STREQUAL "")
    SET(${PROJECT_NAME}_ENABLE_C_DEFAULT ON)
  ENDIF()
  ADVANCED_OPTION(${PROJECT_NAME}_ENABLE_C
    "Enable the C compiler and related code"
    ${${PROJECT_NAME}_ENABLE_C_DEFAULT} )
  
  IF ("${${PROJECT_NAME}_ENABLE_CXX_DEFAULT}" STREQUAL "")
    SET(${PROJECT_NAME}_ENABLE_CXX_DEFAULT ON)
  ENDIF()
  ADVANCED_OPTION(${PROJECT_NAME}_ENABLE_CXX
    "Enable the C++ compiler and related code"
    ${${PROJECT_NAME}_ENABLE_CXX_DEFAULT} )
 
  IF ("${${PROJECT_NAME}_ENABLE_CXX11_DEFAULT}" STREQUAL "")
    SET(${PROJECT_NAME}_ENABLE_CXX11_DEFAULT OFF)
  ENDIF()
  ADVANCED_OPTION(${PROJECT_NAME}_ENABLE_CXX11
    "Enable the C++11 compiler options and related code (see ${PROJECT_NAME}_CXX11_FLAGS)"
    ${${PROJECT_NAME}_ENABLE_CXX11_DEFAULT} )

  IF(WIN32 AND NOT CYGWIN)
    IF ("${${PROJECT_NAME}_ENABLE_Fortran}" STREQUAL "")
      MESSAGE(STATUS "Warning: Setting ${PROJECT_NAME}_ENABLE_Fortran=OFF by default"
        " because this is Windows (not cygwin) and we assume to not have Fortran!")
    ENDIF()
    SET(${PROJECT_NAME}_ENABLE_Fortran_DEFAULT OFF)
  ELSE()
    SET(${PROJECT_NAME}_ENABLE_Fortran_DEFAULT ON)
  ENDIF()

  OPTION(${PROJECT_NAME}_ENABLE_Fortran
    "Enable the Fortran compiler and related code"
    ${${PROJECT_NAME}_ENABLE_Fortran_DEFAULT} )
  
  ADVANCED_OPTION(${PROJECT_NAME}_SKIP_FORTRANCINTERFACE_VERIFY_TEST
    "Skip the Fortran/C++ compatibility test"
    OFF )

  ADVANCED_SET(${PROJECT_NAME}_EXTRA_LINK_FLAGS ""
    CACHE STRING
    "Extra flags added to the end of every linked executable"
    )
  
  # OpenMP is similar to a TPL in some respects, but requires only compiler
  # flags to enable
  
  OPTION(${PROJECT_NAME}_ENABLE_OpenMP
    "Build with OpenMP support." OFF)

  IF (CMAKE_BUILD_TYPE STREQUAL "DEBUG")
    SET(${PROJECT_NAME}_ENABLE_DEBUG_DEFAULT ON)
  ELSE()
    SET(${PROJECT_NAME}_ENABLE_DEBUG_DEFAULT OFF)
  ENDIF()
  SET(${PROJECT_NAME}_ENABLE_DEBUG ${${PROJECT_NAME}_ENABLE_DEBUG_DEFAULT} CACHE BOOL
    "Enable debug checking for ${PROJECT_NAME} packages.  Off by default unless CMAKE_BUILD_TYPE=\"DEBUG\"." )

  SET(${PROJECT_NAME}_ENABLE_TEUCHOS_TIME_MONITOR ON
    CACHE BOOL
    "Enable support for Teuchos Time Monitors in all Trilinos packages that support it."
    )

  ADVANCED_SET(${PROJECT_NAME}_SHOW_DEPRECATED_WARNINGS ON
    CACHE BOOL
    "Show warnings about deprecated code"
    )

  ADVANCED_SET(${PROJECT_NAME}_HIDE_DEPRECATED_CODE OFF
    CACHE BOOL
    "Show warnings about deprecated code"
    )

  ADVANCED_SET(${PROJECT_NAME}_VERBOSE_CONFIGURE OFF
    CACHE BOOL
    "Make the ${PROJECT_NAME} configure process verbose."
    )

  ADVANCED_SET(${PROJECT_NAME}_TRACE_FILE_PROCESSING
    ${${PROJECT_NAME}_VERBOSE_CONFIGURE}
    CACHE BOOL
    "Print out when all of the various files get processed."
    )
  
  ADVANCED_SET(${PROJECT_NAME}_ENABLE_EXPLICIT_INSTANTIATION OFF
    CACHE BOOL
    "Enable explicit template instantiation in all packages that support it"
    )

  ADVANCED_OPTION(BUILD_SHARED_LIBS "Build shared libraries." OFF)

  ADVANCED_SET(TPL_FIND_SHARED_LIBS ON CACHE BOOL
    "If ON, then the TPL system will find shared libs if the exist, otherwise will only find static libs." )

  IF ("${CMAKE_VERSION}" VERSION_GREATER "2.8.4")
    #MESSAGE("This is CMake 2.8.5!")
    ADVANCED_SET(${PROJECT_NAME}_LINK_SEARCH_START_STATIC OFF CACHE BOOL
      "If on, then the property LINK_SEARCH_START_STATIC will be added to all executables." )
  ENDIF()

<<<<<<< HEAD
  ADVANCED_SET(${PROJECT_NAME}_LIBRARY_NAME_PREFIX ""
    CACHE STRING
    "Prefix for all ${PROJECT_NAME} library names. If set to, for example, 'prefix_',
    libraries will be named and installed as 'prefix_<libname>.*'.  Default is '' (no prefix)."
    )

  ADVANCED_SET(${PROJECT_NAME}_INSTALL_INCLUDE_DIR "include"
    CACHE PATH
    "Location where the headers will be installed.  If given as a relative path, it will be relative to ${CMAKE_INSTALL_PREFIX}.  If given as an absolute path, it will used as such.  Default is 'include'"
    )

  ADVANCED_SET(${PROJECT_NAME}_INSTALL_LIB_DIR "lib"
    CACHE PATH
    "Location where the libraries will be installed.  If given as a relative path, it will be relative to ${CMAKE_INSTALL_PREFIX}.  If given as an absolute path, it will used as such.  Default is 'lib'"
    )

  ADVANCED_SET(${PROJECT_NAME}_INSTALL_RUNTIME_DIR "bin"
    CACHE PATH
    "Location where the runtime DLLs and designated programs will be installed.  If given as a relative path, it will be relative to ${CMAKE_INSTALL_PREFIX}.  If given as an absolute path, it will used as such.  Default is 'bin'"
    )

  ADVANCED_SET(${PROJECT_NAME}_INSTALL_EXAMPLE_DIR "example"
    CACHE PATH
    "Location where assorted examples will be installed.  If given as a relative path, it will be relative to ${CMAKE_INSTALL_PREFIX}.  If given as an absolute path, it will used as such.  Default is 'example'"
=======
  IF ("${${PROJECT_NAME}_USE_GNUINSTALLDIRS_DEFAULT}" STREQUAL "")
    SET(${PROJECT_NAME}_USE_GNUINSTALLDIRS_DEFAULT FALSE)  # Maintain backward compatibility
  ENDIF()
  ADVANCED_SET( ${PROJECT_NAME}_USE_GNUINSTALLDIRS
    ${${PROJECT_NAME}_USE_GNUINSTALLDIRS_DEFAULT}
    CACHE BOOL
    "If set to TRUE, then CMake GNUInstallDris modules is used to pick standard install paths by default."
>>>>>>> 704d3626
    )

  IF ("${${PROJECT_NAME}_INSTALL_LIBRARIES_AND_HEADERS_DEFAULT}" STREQUAL "")
    # Assume the TriBITS project wants to install headers and libraries by default
    SET(${PROJECT_NAME}_INSTALL_LIBRARIES_AND_HEADERS_DEFAULT ON)
  ENDIF()

  ADVANCED_SET(${PROJECT_NAME}_INSTALL_LIBRARIES_AND_HEADERS
    ${${PROJECT_NAME}_INSTALL_LIBRARIES_AND_HEADERS_DEFAULT}
    CACHE BOOL
    "Install libraries and headers (default is ${${PROJECT_NAME}_INSTALL_LIBRARIES_AND_HEADERS_DEFAULT}).  NOTE: Shared libraries are always installed since they are needed by executables."
    )

  IF ("${${PROJECT_NAME}_ENABLE_EXPORT_MAKEFILES_DEFAULT}" STREQUAL "")
    IF(WIN32 AND NOT CYGWIN)
      SET(${PROJECT_NAME}_ENABLE_EXPORT_MAKEFILES_DEFAULT OFF)
    ELSE()
      SET(${PROJECT_NAME}_ENABLE_EXPORT_MAKEFILES_DEFAULT ON)
    ENDIF()
  ENDIF()

  ADVANCED_SET(${PROJECT_NAME}_ENABLE_EXPORT_MAKEFILES
    ${${PROJECT_NAME}_ENABLE_EXPORT_MAKEFILES_DEFAULT}
    CACHE BOOL
    "Determines if export makefiles will be create and installed."
    )

  # Creating <Package>Config.cmake files is currently *very* expensive for large
  # TriBITS projects so we disable this by default for TriBITS.
  IF ("${${PROJECT_NAME}_ENABLE_INSTALL_CMAKE_CONFIG_FILES_DEFAULT}" STREQUAL "")
    SET(${PROJECT_NAME}_ENABLE_INSTALL_CMAKE_CONFIG_FILES_DEFAULT OFF)
  ENDIF()

  ADVANCED_SET(${PROJECT_NAME}_ENABLE_INSTALL_CMAKE_CONFIG_FILES
    ${${PROJECT_NAME}_ENABLE_INSTALL_CMAKE_CONFIG_FILES_DEFAULT}
    CACHE BOOL
    "Determines if ${PROJECT_NAME}Config.cmake and <PACKAGE>Config.cmake files are created or not."
    )

  IF (NOT ${PROJECT_NAME}_GENERATE_EXPORT_FILE_DEPENDENCIES_DEFAULT)
    # We need to generate the dependency logic for export dependency files if
    # asked.
    IF (${PROJECT_NAME}_ENABLE_EXPORT_MAKEFILES OR
      ${PROJECT_NAME}_ENABLE_INSTALL_CMAKE_CONFIG_FILES
      )
      SET(${PROJECT_NAME}_GENERATE_EXPORT_FILE_DEPENDENCIES_DEFAULT ON)
    ELSE()
      SET(${PROJECT_NAME}_GENERATE_EXPORT_FILE_DEPENDENCIES_DEFAULT OFF)
    ENDIF()
  ENDIF()
  ADVANCED_SET(${PROJECT_NAME}_GENERATE_EXPORT_FILE_DEPENDENCIES
     ${${PROJECT_NAME}_GENERATE_EXPORT_FILE_DEPENDENCIES_DEFAULT} CACHE BOOL
    "Generate packages dependency data-structures needed for depenency export files." )

  # ${PROJECT_NAME}_ELEVATE_SS_TO_PS is depreciated!
  IF (${PROJECT_NAME}_ELEVATE_SS_TO_PS_DEFAULT)
    IF (${PROJECT_NAME}_VERBOSE_CONFIGURE)
      MESSAGE("-- " "WARNING: ${PROJECT_NAME}_ELEVATE_SS_TO_PS_DEFAULT is depricated."
        "  Use ${PROJECT_NAME}_ELEVATE_ST_TO_PT_DEFAULT instead!")
    ENDIF()
    SET(${PROJECT_NAME}_ELEVATE_ST_TO_PT_DEFAULT ON)
  ENDIF()

  IF ("${${PROJECT_NAME}_ELEVATE_ST_TO_PT_DEFAULT}" STREQUAL "")
    SET(${PROJECT_NAME}_ELEVATE_ST_TO_PT_DEFAULT OFF)
  ENDIF()
  ADVANCED_SET( ${PROJECT_NAME}_ELEVATE_ST_TO_PT
    ${${PROJECT_NAME}_ELEVATE_ST_TO_PT_DEFAULT}
    CACHE BOOL
    "Elevate all defined ST SE packages to PT packages." )

  IF ("${${PROJECT_NAME}_ENABLE_CPACK_PACKAGING_DEFAULT}" STREQUAL "")
    SET(${PROJECT_NAME}_ENABLE_CPACK_PACKAGING_DEFAULT OFF)
  ENDIF()
  ADVANCED_SET( ${PROJECT_NAME}_ENABLE_CPACK_PACKAGING
     ${${PROJECT_NAME}_ENABLE_CPACK_PACKAGING_DEFAULT}
     CACHE BOOL
    "Eanble support for creating a distribution using CPack" )

  IF ("${${PROJECT_NAME}_EXCLUDE_DISABLED_SUBPACKAGES_FROM_DISTRIBUTION_DEFAULT}" STREQUAL "")
    SET(${PROJECT_NAME}_EXCLUDE_DISABLED_SUBPACKAGES_FROM_DISTRIBUTION_DEFAULT TRUE)
  ENDIF()
  ADVANCED_SET( ${PROJECT_NAME}_EXCLUDE_DISABLED_SUBPACKAGES_FROM_DISTRIBUTION
    ${${PROJECT_NAME}_EXCLUDE_DISABLED_SUBPACKAGES_FROM_DISTRIBUTION_DEFAULT}
    CACHE BOOL
    "Excluded disabled packages from the CPack-generated distribution.")

  ADVANCED_SET( ${PROJECT_NAME}_ENABLE_SECONDARY_TESTED_CODE OFF CACHE BOOL
    "Allow Secondary Tested (ST) packages and code to be implicitly enabled." )
  
  IF ("${${PROJECT_NAME}_TEST_CATEGORIES_DEFAULT}" STREQUAL "")
    SET(${PROJECT_NAME}_TEST_CATEGORIES_DEFAULT NIGHTLY)
  ENDIF()  
  ADVANCED_SET(${PROJECT_NAME}_TEST_CATEGORIES
     ${${PROJECT_NAME}_TEST_CATEGORIES_DEFAULT}
     CACHE STRING
    "List of categories of tests to enable: '${${PROJECT_NAME}_VALID_CATEGORIES_STR}' (default `${${PROJECT_NAME}_TEST_CATEGORIES_DEFAULT}`)."
    )
  TRIBITS_ASSERT_VALID_CATEGORIES(${${PROJECT_NAME}_TEST_CATEGORIES})

  ADVANCED_SET(${PROJECT_NAME}_GENERATE_REPO_VERSION_FILE OFF CACHE BOOL
    "Generate a <ProjectName>RepoVersion.txt file.")

  ADVANCED_SET(${PROJECT_NAME}_REL_CPU_SPEED 1.0 CACHE STRING
    "Relative CPU speed of the computer used to scale performance tests (default 1.0)."
    )

  ADVANCED_SET( ${PROJECT_NAME}_ENABLE_DEVELOPMENT_MODE
    ${${PROJECT_NAME}_ENABLE_DEVELOPMENT_MODE_DEFAULT}
    CACHE BOOL
    "Determines if a variety of development mode checks are turned on by default or not." )

  ADVANCED_SET( ${PROJECT_NAME}_ASSERT_MISSING_PACKAGES
    ${${PROJECT_NAME}_ENABLE_DEVELOPMENT_MODE}
    CACHE BOOL
    "Determines if asserts are performed on missing packages or not." )

  ADVANCED_SET( ${PROJECT_NAME}_ENABLE_STRONG_C_COMPILE_WARNINGS
    ${${PROJECT_NAME}_ENABLE_DEVELOPMENT_MODE}
    CACHE BOOL "Enable strong compiler warnings for C code for supported compilers." )

  ADVANCED_SET( ${PROJECT_NAME}_ENABLE_STRONG_CXX_COMPILE_WARNINGS
    ${${PROJECT_NAME}_ENABLE_DEVELOPMENT_MODE}
    CACHE BOOL "Enable strong compiler warnings for C++ code for supported compilers." )

  MULTILINE_SET( ENABLE_SHADOW_WARNINGS_DOC
    "Turn ON or OFF shadowing warnings for all packages where strong warnings have"
    " not been explicitly disabled.  Setting the empty '' let's each package decide." )
  SET_CACHE_ON_OFF_EMPTY( ${PROJECT_NAME}_ENABLE_SHADOW_WARNINGS ""
    "${ENABLE_SHADOW_WARNINGS_DOC}" )
  MARK_AS_ADVANCED(${PROJECT_NAME}_ENABLE_SHADOW_WARNINGS)

  ADVANCED_SET( ${PROJECT_NAME}_ENABLE_COVERAGE_TESTING OFF
    CACHE BOOL "Enable support for coverage testing by setting needed compiler/linker options." )

  ADVANCED_SET( ${PROJECT_NAME}_ENABLE_CHECKED_STL OFF
    CACHE BOOL "Turn on checked STL checking (e.g. -D_GLIBCXX_DEBUG) or not." )

  ADVANCED_SET( ${PROJECT_NAME}_ENABLE_DEBUG_SYMBOLS OFF
    CACHE BOOL "Turn on debugging symbols (e.g. -g) or not if not a full debug build." )

  IF (CMAKE_CXX_COMPILER_ID STREQUAL "GNU")
    SET(${PROJECT_NAME}_WARNINGS_AS_ERRORS_FLAGS_DEFAULT "-Werror")
  ELSE()
    SET(${PROJECT_NAME}_WARNINGS_AS_ERRORS_FLAGS_DEFAULT "")
  ENDIF()

  ADVANCED_SET( ${PROJECT_NAME}_WARNINGS_AS_ERRORS_FLAGS
    "${${PROJECT_NAME}_WARNINGS_AS_ERRORS_FLAGS_DEFAULT}"
    CACHE STRING "Flags for treating warnings as errors (for all compilers, -Werror by default for GNU).  To turn off warnings as errors set to ''")

  ADVANCED_SET(${PROJECT_NAME}_ENABLE_CIRCULAR_REF_DETECTION_FAILURE OFF CACHE BOOL
    "If test output complaining about circular references is found, then the test will fail." )

  ADVANCED_SET(${PROJECT_NAME}_DEPS_DEFAULT_OUTPUT_DIR ""
    CACHE FILEPATH
    "If set to non-null, this is the default directory where package dependency files will be written.")

  IF (${PROJECT_NAME}_DEPS_DEFAULT_OUTPUT_DIR)
    SET(${PROJECT_NAME}_DEPS_XML_OUTPUT_FILE_DEFAULT
      "${${PROJECT_NAME}_DEPS_DEFAULT_OUTPUT_DIR}/${${PROJECT_NAME}_PACKAGE_DEPS_XML_FILE_NAME}")
  ELSE()
    SET(${PROJECT_NAME}_DEPS_XML_OUTPUT_FILE_DEFAULT "")
  ENDIF()
  ADVANCED_SET(${PROJECT_NAME}_DEPS_XML_OUTPUT_FILE
    "${${PROJECT_NAME}_DEPS_XML_OUTPUT_FILE_DEFAULT}"
    CACHE STRING
    "Output XML file containing ${PROJECT_NAME} dependenices used by tools (if not empty)." )

  IF(${PROJECT_NAME}_DEPS_DEFAULT_OUTPUT_DIR AND
    ${PROJECT_NAME}_DEPS_XML_OUTPUT_FILE AND PYTHON_EXECUTABLE
    )
    SET(${PROJECT_NAME}_CDASH_DEPS_XML_OUTPUT_FILE_DEFAULT
      "${${PROJECT_NAME}_DEPS_DEFAULT_OUTPUT_DIR}/${${PROJECT_NAME}_CDASH_SUBPROJECT_DEPS_XML_FILE_NAME}" )
  ELSE()
    SET(${PROJECT_NAME}_CDASH_DEPS_XML_OUTPUT_FILE_DEFAULT "")
  ENDIF()
  ADVANCED_SET(${PROJECT_NAME}_CDASH_DEPS_XML_OUTPUT_FILE
    "${${PROJECT_NAME}_CDASH_DEPS_XML_OUTPUT_FILE_DEFAULT}"
    CACHE STRING
    "Output XML file used by CDash in ${PROJECT_NAME}-independent format (if not empty)." )

  IF(${PROJECT_NAME}_DEPS_DEFAULT_OUTPUT_DIR AND
    ${PROJECT_NAME}_DEPS_XML_OUTPUT_FILE AND PYTHON_EXECUTABLE
    )
    SET(${PROJECT_NAME}_DEPS_HTML_OUTPUT_FILE_DEFAULT
      "${${PROJECT_NAME}_DEPS_DEFAULT_OUTPUT_DIR}/${${PROJECT_NAME}_PACKAGE_DEPS_TABLE_HTML_FILE_NAME}" )
  ELSE()
    SET(${PROJECT_NAME}_DEPS_HTML_OUTPUT_FILE_DEFAULT "")
  ENDIF()
  ADVANCED_SET(${PROJECT_NAME}_DEPS_HTML_OUTPUT_FILE
    "${${PROJECT_NAME}_DEPS_HTML_OUTPUT_FILE_DEFAULT}"
    CACHE STRING
    "HTML ${PROJECT_NAME} dependenices file that will be written to (if not empty)." )

  #
  # Extra repositories
  #

  ASSERT_DEFINED(${PROJECT_NAME}_EXTRA_EXTERNAL_REPOS_FILE_NAME)

  SET(DEFAULT_EXTRA_REPOS_FILE
    "${PROJECT_SOURCE_DIR}/cmake/${${PROJECT_NAME}_EXTRA_EXTERNAL_REPOS_FILE_NAME}")

  IF (EXISTS ${DEFAULT_EXTRA_REPOS_FILE})
    #MESSAGE("${DEFAULT_EXTRA_REPOS_FILE} does exist!")
    SET(${PROJECT_NAME}_EXTRAREPOS_FILE_DEFAULT ${DEFAULT_EXTRA_REPOS_FILE})
  ELSE()
    #MESSAGE("${DEFAULT_EXTRA_REPOS_FILE} does *NOT* exist!")
    SET(${PROJECT_NAME}_EXTRAREPOS_FILE_DEFAULT)
  ENDIF()

  ADVANCED_SET(${PROJECT_NAME}_EXTRAREPOS_FILE
    "${${PROJECT_NAME}_EXTRAREPOS_FILE_DEFAULT}"
    CACHE FILENAME
    "File contining the list of extra repositories containing add-on packages to process")
  #PRINT_VAR(${PROJECT_NAME}_EXTRAREPOS_FILE)

  ADVANCED_SET(${PROJECT_NAME}_ENABLE_KNOWN_EXTERNAL_REPOS_TYPE
    ""
    CACHE STRING
    "Type of testing to pull in extra respositories (Continuous, or Nightly)" )

  ADVANCED_SET(${PROJECT_NAME}_IGNORE_MISSING_EXTRA_REPOSITORIES
    FALSE CACHE BOOL
   "Set if to ignore missing extra repositories (or fail hard)" )

  # Even if a project does not support an extra repos file, it can always
  # support extra repositories defined by the user by the very nature of
  # Tribits.
  ADVANCED_SET(${PROJECT_NAME}_EXTRA_REPOSITORIES
    ""
    CACHE STRING
    "List of external repositories that contain extra ${PROJECT_NAME} packages."
    )
  SPLIT("${${PROJECT_NAME}_EXTRA_REPOSITORIES}"  "," ${PROJECT_NAME}_EXTRA_REPOSITORIES)

  SET(${PROJECT_NAME}_CHECK_EXTRAREPOS_EXIST TRUE)
  TRIBITS_GET_AND_PROCESS_EXTRA_REPOSITORIES_LISTS()

  ADVANCED_SET(${PROJECT_NAME}_INSTALLATION_DIR
    ""
    CACHE STRING
    "Location of an installed version of ${PROJECT_NAME} that will be built against during installation testing"
    )

  #
  # More options
  #

  IF("${${PROJECT_NAME}_INSTALLATION_DIR}" STREQUAL "")
    SET(${PROJECT_NAME}_ENABLE_INSTALLATION_TESTING_DEFAULT OFF)
  ELSE()
    SET(${PROJECT_NAME}_ENABLE_INSTALLATION_TESTING_DEFAULT ON)
  ENDIF()

  ADVANCED_SET(${PROJECT_NAME}_ENABLE_INSTALLATION_TESTING
    ${${PROJECT_NAME}_ENABLE_INSTALLATION_TESTING_DEFAULT}
    CACHE STRING
    "Enable testing against an installed version of ${PROJECT_NAME}."
    )
  
  ADVANCED_OPTION(${PROJECT_NAME}_SHORTCIRCUIT_AFTER_DEPENDENCY_HANDLING
    "Shortcircut after dependency handling is complete"
    OFF )
  
  ADVANCED_OPTION(${PROJECT_NAME}_TRACE_DEPENDENCY_HANDLING_ONLY
    "Only trace dependnecy handling.  Don't configure to build anything!"
    OFF )

  ADVANCED_SET(${PROJECT_NAME}_ENABLE_CONFIGURE_TIMING
    FALSE CACHE BOOL
   "Set to 'ON' to see configure times (Unix/Linux systems only)" )

  MARK_AS_ADVANCED(BUILD_TESTING)
  MARK_AS_ADVANCED(CMAKE_BACKWARDS_COMPATIBILITY)
  MARK_AS_ADVANCED(DART_TESTING_TIMEOUT)
  MARK_AS_ADVANCED(EXECUTABLE_OUTPUT_PATH)
  MARK_AS_ADVANCED(LIBRARY_OUTPUT_PATH)
  MARK_AS_ADVANCED(CMAKE_OSX_ARCHITECTURES)
  MARK_AS_ADVANCED(CMAKE_OSX_SYSROOT)

ENDMACRO()


MACRO(TRIBITS_SETUP_INSTALLATION_PATHS)

  #
  # A) Determine if we are going to be using default paths from GNUInstallDirs module
  #

  SET(TRIBITS_USE_GNUINSTALLDIRS TRUE)

  IF (CMAKE_VERSION VERSION_LESS "2.8.5")
    SET(TRIBITS_USE_GNUINSTALLDIRS FALSE)
  ENDIF()

  IF (NOT ${PROJECT_NAME}_USE_GNUINSTALLDIRS)
    # For backward compatibility and unit testing
    SET(TRIBITS_USE_GNUINSTALLDIRS FALSE)
  ENDIF()

  #
  # B) Pick the defaults for the install dirs
  #

  IF (TRIBITS_USE_GNUINSTALLDIRS)
    INCLUDE(GNUInstallDirs)
    SET(${PROJECT_NAME}_INSTALL_INCLUDE_DIR_DEFAULT ${CMAKE_INSTALL_INCLUDEDIR})
    SET(${PROJECT_NAME}_INSTALL_LIB_DIR_DEFAULT ${CMAKE_INSTALL_LIBDIR})
    SET(${PROJECT_NAME}_INSTALL_RUNTIME_DIR_DEFAULT ${CMAKE_INSTALL_BINDIR})
    SET(${PROJECT_NAME}_INSTALL_EXAMPLE_DIR_DEFAULT "example")
  ELSE()
    SET(${PROJECT_NAME}_INSTALL_INCLUDE_DIR_DEFAULT "include")
    SET(${PROJECT_NAME}_INSTALL_LIB_DIR_DEFAULT "lib")
    SET(${PROJECT_NAME}_INSTALL_RUNTIME_DIR_DEFAULT "bin")
    SET(${PROJECT_NAME}_INSTALL_EXAMPLE_DIR_DEFAULT "example")
  ENDIF()

  #
  # C) Set the cache varibles for the install dirs
  #

  ADVANCED_SET( ${PROJECT_NAME}_INSTALL_INCLUDE_DIR
    ${${PROJECT_NAME}_INSTALL_INCLUDE_DIR_DEFAULT}
    CACHE PATH
    "Location where the headers will be installed.  If given as a relative path, it will be relative to ${CMAKE_INSTALL_PREFIX}.  If given as an absolute path, it will used as such.  Default is 'include'"
    )

  ADVANCED_SET( ${PROJECT_NAME}_INSTALL_LIB_DIR
    ${${PROJECT_NAME}_INSTALL_LIB_DIR_DEFAULT}
    CACHE PATH
    "Location where the libraries will be installed.  If given as a relative path, it will be relative to ${CMAKE_INSTALL_PREFIX}.  If given as an absolute path, it will used as such.  Default is 'lib'"
    )

  ADVANCED_SET( ${PROJECT_NAME}_INSTALL_RUNTIME_DIR
    ${${PROJECT_NAME}_INSTALL_RUNTIME_DIR_DEFAULT}
    CACHE PATH
    "Location where the runtime DLLs and designated programs will be installed.  If given as a relative path, it will be relative to ${CMAKE_INSTALL_PREFIX}.  If given as an absolute path, it will used as such.  Default is 'bin'"
    )

  ADVANCED_SET(${PROJECT_NAME}_INSTALL_EXAMPLE_DIR
    ${${PROJECT_NAME}_INSTALL_EXAMPLE_DIR_DEFAULT}
    CACHE PATH
    "Location where assorted examples will be installed.  If given as a relative path, it will be relative to ${CMAKE_INSTALL_PREFIX}.  If given as an absolute path, it will used as such.  Default is 'example'"
    )

ENDMACRO()


#
# Repository specializaiton call-back functions
#
# NOTE: The Tribits system promises to only include these call-back files once
# (in order) and to only the call call-back macros they provide once (in
# order).
#


MACRO(CREATE_EMPTY_TRIBITS_REPOSITORY_SETUP_EXTRA_OPTIONS)
  MACRO(TRIBITS_REPOSITORY_SETUP_EXTRA_OPTIONS)
  ENDMACRO()
ENDMACRO()


MACRO(TRIBITS_REPOSITORY_SETUP_EXTRA_OPTIONS_RUNNER  REPO_NAME)
  SET(CALLBACK_SETUP_EXTRA_OPTIONS_FILE
    "${${REPO_NAME}_SOURCE_DIR}/cmake/CallbackSetupExtraOptions.cmake")
  #PRINT_VAR(CALLBACK_SETUP_EXTRA_OPTIONS_FILE)
  IF (EXISTS ${CALLBACK_SETUP_EXTRA_OPTIONS_FILE})
    IF (${PROJECT_NAME}_VERBOSE_CONFIGURE)
      MESSAGE("Processing call-back file and macros in"
        " '${CALLBACK_SETUP_EXTRA_OPTIONS_FILE}'")
    ENDIF()
    # Define the callback macros as empty in case it is not defined
    # in this file.
    CREATE_EMPTY_TRIBITS_REPOSITORY_SETUP_EXTRA_OPTIONS()
    # Include the file which will define the callback macros
    SET(REPOSITORY_NAME ${REPO_NAME})
    TRIBITS_TRACE_FILE_PROCESSING(REPOSITORY  INCLUDE
      "${CALLBACK_SETUP_EXTRA_OPTIONS_FILE}")
    INCLUDE(${CALLBACK_SETUP_EXTRA_OPTIONS_FILE})
    # Call the callback macros to inject repository-specific behavir
    TRIBITS_REPOSITORY_SETUP_EXTRA_OPTIONS()
    # Set back the callback macros to empty to ensure that nonone calls them
    CREATE_EMPTY_TRIBITS_REPOSITORY_SETUP_EXTRA_OPTIONS()
  ENDIF()
ENDMACRO()


MACRO(CREATE_EMPTY_TRIBITS_REPOSITORY_DEFINE_PACKAGING)
  MACRO(TRIBITS_REPOSITORY_DEFINE_PACKAGING)
  ENDMACRO()
ENDMACRO()


MACRO(TRIBITS_REPOSITORY_DEFINE_PACKAGING_RUNNER  REPO_NAME)
  SET(CALLBACK_DEFINE_PACKAGING_FILE
    "${${REPO_NAME}_SOURCE_DIR}/cmake/CallbackDefineRepositoryPackaging.cmake")
  #PRINT_VAR(CALLBACK_DEFINE_PACKAGING_FILE)
  IF (EXISTS ${CALLBACK_DEFINE_PACKAGING_FILE})
    IF (${PROJECT_NAME}_VERBOSE_CONFIGURE)
      MESSAGE("Processing call-back file and macros in"
        " '${CALLBACK_DEFINE_PACKAGING_FILE}'")
    ENDIF()
    # Define the callback macros as empty in case it is not defined
    # in this file.
    CREATE_EMPTY_TRIBITS_REPOSITORY_DEFINE_PACKAGING()
    # Include the file which will define the callback macros
    TRIBITS_TRACE_FILE_PROCESSING(REPOSITORY  INCLUDE
      "${CALLBACK_DEFINE_PACKAGING_FILE}")
    INCLUDE(${CALLBACK_DEFINE_PACKAGING_FILE})
    # Call the callback macros to inject repository-specific behavir
    TRIBITS_REPOSITORY_DEFINE_PACKAGING()
    # Set back the callback macros to empty to ensure that nonone calls them
    CREATE_EMPTY_TRIBITS_REPOSITORY_DEFINE_PACKAGING()
  ENDIF()
ENDMACRO()


MACRO(CREATE_EMPTY_TRIBITS_PROJECT_DEFINE_PACKAGING)
  MACRO(TRIBITS_PROJECT_DEFINE_PACKAGING)
  ENDMACRO()
ENDMACRO()


MACRO(TRIBITS_PROJECT_DEFINE_PACKAGING_RUNNER)
  SET(CALLBACK_DEFINE_PACKAGING_FILE
    "${PROJECT_SOURCE_DIR}/cmake/CallbackDefineProjectPackaging.cmake")
  #PRINT_VAR(CALLBACK_DEFINE_PACKAGING_FILE)
  IF (EXISTS ${CALLBACK_DEFINE_PACKAGING_FILE})
    IF (${PROJECT_NAME}_VERBOSE_CONFIGURE)
      MESSAGE("Processing call-back file and macros in"
        " '${CALLBACK_DEFINE_PACKAGING_FILE}'")
    ENDIF()
    # Define the callback macros as empty in case it is not defined
    # in this file.
    CREATE_EMPTY_TRIBITS_PROJECT_DEFINE_PACKAGING()
    # Include the file which will define the callback macros
    TRIBITS_TRACE_FILE_PROCESSING(PROJECT  INCLUDE
      "${CALLBACK_DEFINE_PACKAGING_FILE}")
    INCLUDE(${CALLBACK_DEFINE_PACKAGING_FILE})
    # Call the callback macros to inject project-specific behavir
    TRIBITS_PROJECT_DEFINE_PACKAGING()
    # Set back the callback macros to empty to ensure that nonone calls them
    CREATE_EMPTY_TRIBITS_PROJECT_DEFINE_PACKAGING()
  ENDIF()
ENDMACRO()


#
# Private helper stuff
#


FUNCTION(TRIBITS_WRITE_DEPS_TO_XML_STRING PACKAGE_NAME LIST_TYPE
  XML_VAR
  )

  SET(LOC_XML "${${XML_VAR}}")

  SET(DEPS_VAR ${PACKAGE_NAME}_${LIST_TYPE})
  ASSERT_DEFINED(DEPS_VAR)
  SET(DEPS ${${DEPS_VAR}})

  #PRINT_VAR(PACKAGE_NAME)
  #PRINT_VAR(DEPS)

  IF (NOT DEPS)

    APPEND_STRING_VAR(LOC_XML
      "    <${LIST_TYPE}/>\n" )

  ELSE()

    SET(VALUE_STR "")

    FOREACH(DEP ${DEPS})

      IF(VALUE_STR)
        SET(VALUE_STR "${VALUE_STR},")
      ENDIF()

      SET(VALUE_STR "${VALUE_STR}${DEP}")

    ENDFOREACH()

    APPEND_STRING_VAR(LOC_XML
      "    <${LIST_TYPE} value=\"${VALUE_STR}\"/>\n" )

  ENDIF()

  IF (LOC_XML)
    SET(${XML_VAR} "${LOC_XML}" PARENT_SCOPE)
  ENDIF()

ENDFUNCTION()


#
# Function that writes the dependency information for ${PROJECT_NAME} into
# an XML file for other tools to use.
#

FUNCTION(TRIBITS_DUMP_DEPS_XML_FILE)

  SET(DEPS_XML "")

  APPEND_STRING_VAR(DEPS_XML
    "<PackageDependencies project=\"${PROJECT_NAME}\">\n")

  SET(PACKAGE_IDX 0)
  FOREACH(TRIBITS_PACKAGE ${${PROJECT_NAME}_SE_PACKAGES})

    LIST(GET ${PROJECT_NAME}_SE_PACKAGE_DIRS ${PACKAGE_IDX} PACKAGE_DIR)

    #MESSAGE("")
    #PRINT_VAR(PACKAGE_IDX)
    #PRINT_VAR(TRIBITS_PACKAGE)
    #PRINT_VAR(PACKAGE_DIR)

    APPEND_STRING_VAR(DEPS_XML
      "  <Package name=\"${TRIBITS_PACKAGE}\" dir=\"${PACKAGE_DIR}\" type=\"${${TRIBITS_PACKAGE}_TESTGROUP}\">\n")

    TRIBITS_WRITE_DEPS_TO_XML_STRING(${TRIBITS_PACKAGE} LIB_REQUIRED_DEP_PACKAGES DEPS_XML)
    TRIBITS_WRITE_DEPS_TO_XML_STRING(${TRIBITS_PACKAGE} LIB_OPTIONAL_DEP_PACKAGES DEPS_XML)
    TRIBITS_WRITE_DEPS_TO_XML_STRING(${TRIBITS_PACKAGE} TEST_REQUIRED_DEP_PACKAGES DEPS_XML)
    TRIBITS_WRITE_DEPS_TO_XML_STRING(${TRIBITS_PACKAGE} TEST_OPTIONAL_DEP_PACKAGES DEPS_XML)
    TRIBITS_WRITE_DEPS_TO_XML_STRING(${TRIBITS_PACKAGE} LIB_REQUIRED_DEP_TPLS DEPS_XML)
    TRIBITS_WRITE_DEPS_TO_XML_STRING(${TRIBITS_PACKAGE} LIB_OPTIONAL_DEP_TPLS DEPS_XML)
    TRIBITS_WRITE_DEPS_TO_XML_STRING(${TRIBITS_PACKAGE} TEST_REQUIRED_DEP_TPLS DEPS_XML)
    TRIBITS_WRITE_DEPS_TO_XML_STRING(${TRIBITS_PACKAGE} TEST_OPTIONAL_DEP_TPLS DEPS_XML)

    APPEND_STRING_VAR(DEPS_XML
      "    <EmailAddresses>\n"
      "      <Regression address=\"${${TRIBITS_PACKAGE}_REGRESSION_EMAIL_LIST}\"/>\n"
      "    </EmailAddresses>\n"
      )

    APPEND_STRING_VAR(DEPS_XML
      "    <ParentPackage value=\"${${TRIBITS_PACKAGE}_PARENT_PACKAGE}\"/>\n"
      )

    APPEND_STRING_VAR(DEPS_XML
      "  </Package>\n" )

    MATH(EXPR PACKAGE_IDX "${PACKAGE_IDX}+1")

  ENDFOREACH()

  APPEND_STRING_VAR(DEPS_XML
    "</PackageDependencies>\n" )

  #PRINT_VAR(DEPS_XML)

  FILE(WRITE ${${PROJECT_NAME}_DEPS_XML_OUTPUT_FILE} ${DEPS_XML} )

ENDFUNCTION()


#
# Macro that ouptuts XML dependency files
#

MACRO(TRIBITS_WRITE_XML_DEPENDENCY_FILES)

  IF (${PROJECT_NAME}_ENABLE_CONFIGURE_TIMING)
    TIMER_GET_RAW_SECONDS(WRITE_DEPENDENCY_FILES_TIME_START_SECONDS)
  ENDIF()

  #PRINT_VAR(${PROJECT_NAME}_DEPS_XML_OUTPUT_FILE)
  IF (${PROJECT_NAME}_DEPS_XML_OUTPUT_FILE)
    IF (NOT IS_ABSOLUTE ${${PROJECT_NAME}_DEPS_XML_OUTPUT_FILE})
      SET(${PROJECT_NAME}_DEPS_XML_OUTPUT_FILE
        ${CMAKE_CURRENT_BINARY_DIR}/${${PROJECT_NAME}_DEPS_XML_OUTPUT_FILE})
    ENDIF()
    MESSAGE("" )
    MESSAGE("Dumping the XML dependencies file ${${PROJECT_NAME}_DEPS_XML_OUTPUT_FILE} ..." )
    TRIBITS_DUMP_DEPS_XML_FILE()
  ENDIF()

  #PRINT_VAR(${PROJECT_NAME}_DEPS_HTML_OUTPUT_FILE)
  IF (${PROJECT_NAME}_DEPS_HTML_OUTPUT_FILE AND ${PROJECT_NAME}_DEPS_XML_OUTPUT_FILE)
    IF (NOT IS_ABSOLUTE ${${PROJECT_NAME}_DEPS_HTML_OUTPUT_FILE})
      SET(${PROJECT_NAME}_DEPS_HTML_OUTPUT_FILE
        ${CMAKE_CURRENT_BINARY_DIR}/${${PROJECT_NAME}_DEPS_HTML_OUTPUT_FILE})
    ENDIF()
    MESSAGE("" )
    MESSAGE("Dumping the HTML dependencies webpage file ${${PROJECT_NAME}_DEPS_HTML_OUTPUT_FILE} ..." )
    EXECUTE_PROCESS(
      COMMAND ${PYTHON_EXECUTABLE}
        ${${PROJECT_NAME}_TRIBITS_DIR}/${TRIBITS_PYTHON_SCRIPTS_DIR}/dump-package-dep-table.py
        --input-xml-deps-file=${${PROJECT_NAME}_DEPS_XML_OUTPUT_FILE}
        --output-html-deps-file=${${PROJECT_NAME}_DEPS_HTML_OUTPUT_FILE} )
  ENDIF()

  #PRINT_VAR(${PROJECT_NAME}_CDASH_DEPS_XML_OUTPUT_FILE)
  IF (${PROJECT_NAME}_CDASH_DEPS_XML_OUTPUT_FILE AND ${PROJECT_NAME}_DEPS_XML_OUTPUT_FILE)
    IF (NOT IS_ABSOLUTE ${${PROJECT_NAME}_CDASH_DEPS_XML_OUTPUT_FILE})
      SET(${PROJECT_NAME}_CDASH_DEPS_XML_OUTPUT_FILE ${CMAKE_CURRENT_BINARY_DIR}/${${PROJECT_NAME}_CDASH_DEPS_XML_OUTPUT_FILE})
    ENDIF()
    MESSAGE("" )
    MESSAGE("Dumping the CDash XML dependencies file ${${PROJECT_NAME}_CDASH_DEPS_XML_OUTPUT_FILE} ..." )
    EXECUTE_PROCESS(
      COMMAND ${PYTHON_EXECUTABLE}
        ${${PROJECT_NAME}_TRIBITS_DIR}/${TRIBITS_PYTHON_SCRIPTS_DIR}/dump-cdash-deps-xml-file.py
        --input-xml-deps-file=${${PROJECT_NAME}_DEPS_XML_OUTPUT_FILE}
        --output-cdash-deps-xml-file=${${PROJECT_NAME}_CDASH_DEPS_XML_OUTPUT_FILE} )
  ENDIF()

  IF (${PROJECT_NAME}_ENABLE_CONFIGURE_TIMING)
    TIMER_GET_RAW_SECONDS(WRITE_DEPENDENCY_FILES_TIME_STOP_SECONDS)
    TIMER_PRINT_REL_TIME(${WRITE_DEPENDENCY_FILES_TIME_START_SECONDS}
      ${WRITE_DEPENDENCY_FILES_TIME_STOP_SECONDS}
      "\nTotal time to write dependency files")
  ENDIF()

ENDMACRO()


#
# Read in the Project's native repositories.,
#
# On output, the variable ${PRJOECT_NAME}_NATIVE_REPOSITORIES is set.
#
MACRO(TRIBITS_READ_IN_NATIVE_REPOSITORIES)
  SET(NATIVE_REPO_FILE ${PROJECT_SOURCE_DIR}/cmake/NativeRepositoriesList.cmake)
  IF (EXISTS ${NATIVE_REPO_FILE})
    TRIBITS_TRACE_FILE_PROCESSING(PROJECT  INCLUDE  "${NATIVE_REPO_FILE}")
    INCLUDE(${NATIVE_REPO_FILE})
  ELSE()
    SET(${PROJECT_NAME}_NATIVE_REPOSITORIES ".")
  ENDIF()
ENDMACRO()


#
# Combine native and extra repos lists into a single list.
#
# Combines ${PROJECT_NAME}_NATIVE_REPOSITORIES and
# ${PROJECT_NAME}_EXTRA_REPOSITORIES into a single list
# ${PROJECT_NAME}_EXTRA_REPOSITORIES.
#
MACRO(TRIBITS_COMBINE_NATIVE_AND_EXTRA_REPOS)
  # Define a single variable that will loop over native and extra Repositories
  #
  # NOTE: ${PROJECT_NAME}_EXTRA_REPOSITORIES should be defined after the above
  # options call.
  #
  ASSERT_DEFINED(${PROJECT_NAME}_NATIVE_REPOSITORIES)
  #PRINT_VAR(${PROJECT_NAME}_NATIVE_REPOSITORIES)
  ASSERT_DEFINED(${PROJECT_NAME}_EXTRA_REPOSITORIES)
  #PRINT_VAR(${PROJECT_NAME}_EXTRA_REPOSITORIES)
  SET(${PROJECT_NAME}_ALL_REPOSITORIES ${${PROJECT_NAME}_NATIVE_REPOSITORIES}
    ${${PROJECT_NAME}_EXTRA_REPOSITORIES})
  # ToDo: Update this function to put pre-extra repos first followed by native
  # repos, followed by post-extra repos.
ENDMACRO()


#
# Process extra repo extra options files
#
MACRO(TRIBITS_PROCESS_EXTRA_REPOS_OPTIONS_FILES)
  # Loop through the Repositories, set their base directories and run their
  # options setup callback functions.
  FOREACH(REPO ${${PROJECT_NAME}_ALL_REPOSITORIES})
    TRIBITS_GET_REPO_NAME_DIR(${REPO}  REPO_NAME  REPO_DIR)
    TRIBITS_SET_BASE_REPO_DIR(${PROJECT_SOURCE_DIR}  ${REPO_DIR}  ${REPO_NAME}_SOURCE_DIR)
    TRIBITS_SET_BASE_REPO_DIR(${PROJECT_BINARY_DIR}  ${REPO_DIR}  ${REPO_NAME}_BINARY_DIR)
    IF (${PROJECT_NAME}_VERBOSE_CONFIGURE)
      MESSAGE("Processing extra options call-backs for ${REPO}")
      PRINT_VAR(${REPO_NAME}_SOURCE_DIR)
      PRINT_VAR(${REPO_NAME}_BINARY_DIR)
    ENDIF()
    TRIBITS_REPOSITORY_SETUP_EXTRA_OPTIONS_RUNNER(${REPO_NAME})
  ENDFOREACH()
ENDMACRO()


#
# Copy an simple text file to the binary dir to be included in the tarball
#

MACRO(TRIBITS_COPY_INSTALLER_RESOURCE _varname _source _destination)
  SET("${_varname}" "${_destination}")
  IF (EXISTS "${_destination}")
    FILE(REMOVE_RECURSE "${_destination}")
  ENDIF ()
  CONFIGURE_FILE(
    "${_source}"
    "${_destination}"
    COPYONLY)
ENDMACRO()

#
# Run the git log command to get the verison info for a git rep
#

FUNCTION(TRIBITS_GENERATE_SINGLE_REPO_VERSION_STRING  GIT_REPO_DIR
   SINGLE_REPO_VERSION_STRING_OUT
  )

  IF (NOT GIT_EXEC)
    MESSAGE(SEND_ERROR "ERROR, the program '${GIT_NAME}' could not be found!"
      "  We can not generate the repo version file!")
  ENDIF()

  # A) Get the basic version info.

  EXECUTE_PROCESS(
    COMMAND ${GIT_EXEC} log -1 --pretty=format:"%h [%ad] <%ae>"
    WORKING_DIRECTORY ${GIT_REPO_DIR}
    RESULT_VARIABLE GIT_RETURN
    OUTPUT_VARIABLE GIT_OUTPUT
    )
  # NOTE: Above we have to add quotes '"' or CMake will not accept the
  # command.  However, git will put those quotes in the output so we have to
  # strip them out later :-(

  IF (NOT GIT_RETURN STREQUAL 0)
    MESSAGE(FATAL_ERROR "ERROR, ${GIT_EXEC} command returned ${GIT_RETURN}!=0"
      " for extra repo ${GIT_REPO_DIR}!")
    SET(GIT_VERSION_INFO "Error, could not get version info!")
  ELSE()
    # Strip the quotes off :-(
    STRING(LENGTH "${GIT_OUTPUT}" GIT_OUTPUT_LEN)
    MATH(EXPR OUTPUT_NUM_CHARS_TO_KEEP "${GIT_OUTPUT_LEN}-2")
    STRING(SUBSTRING "${GIT_OUTPUT}" 1 ${OUTPUT_NUM_CHARS_TO_KEEP}
      GIT_VERSION_INFO)
  ENDIF()

  # B) Get the first 80 chars of the summary message for more info

  EXECUTE_PROCESS(
    COMMAND ${GIT_EXEC} log -1 --pretty=format:"%s"
    WORKING_DIRECTORY ${GIT_REPO_DIR}
    RESULT_VARIABLE GIT_RETURN
    OUTPUT_VARIABLE GIT_OUTPUT
    )

  IF (NOT GIT_RETURN STREQUAL 0)
    MESSAGE(FATAL_ERROR "ERROR, ${GIT_EXEC} command returned ${GIT_RETURN}!=0"
      " for extra repo ${GIT_REPO_DIR}!")
    SET(GIT_VERSION_SUMMARY "Error, could not get version summary!")
  ELSE()
    # Strip ouf quotes and quote the 80 char string
    SET(MAX_SUMMARY_LEN 80)
    MATH(EXPR MAX_SUMMARY_LEN_PLUS_2 "${MAX_SUMMARY_LEN}+2")
    STRING(LENGTH "${GIT_OUTPUT}" GIT_OUTPUT_LEN)
    MATH(EXPR OUTPUT_NUM_CHARS_TO_KEEP "${GIT_OUTPUT_LEN}-2")
    STRING(SUBSTRING "${GIT_OUTPUT}" 1 ${OUTPUT_NUM_CHARS_TO_KEEP}
      GIT_OUTPUT_STRIPPED)
    IF (GIT_OUTPUT_LEN GREATER ${MAX_SUMMARY_LEN_PLUS_2})
      STRING(SUBSTRING "${GIT_OUTPUT_STRIPPED}" 0 ${MAX_SUMMARY_LEN}
         GIT_SUMMARY_STR)
    ELSE()
      SET(GIT_SUMMARY_STR "${GIT_OUTPUT_STRIPPED}")
    ENDIF()
  ENDIF()

  SET(${SINGLE_REPO_VERSION_STRING_OUT}
    "${GIT_VERSION_INFO}\n${GIT_SUMMARY_STR}" PARENT_SCOPE)

ENDFUNCTION()


#
# Get the versions of all the git repos
#

FUNCTION(TRIBITS_GENERATE_REPO_VERSION_FILE_STRING  PROJECT_REPO_VERSION_FILE_STRING_OUT)

  SET(REPO_VERSION_FILE_STR "")

  TRIBITS_GENERATE_SINGLE_REPO_VERSION_STRING(
     ${CMAKE_CURRENT_SOURCE_DIR}
     SINGLE_REPO_VERSION)
  APPEND_STRING_VAR(REPO_VERSION_FILE_STR
    "*** Base Git Repo: ${PROJECT_NAME}\n"
    "${SINGLE_REPO_VERSION}\n" )

  # Allow list to be seprated by ',' instead of just by ';'
  SPLIT("${${PROJECT_NAME}_EXTRA_REPOSITORIES}"  "," ${PROJECT_NAME}_EXTRA_REPOSITORIES)

  SET(EXTRAREPO_IDX 0)
  FOREACH(EXTRA_REPO ${${PROJECT_NAME}_EXTRA_REPOSITORIES})

    #PRINT_VAR(EXTRA_REPO)
    #PRINT_VAR(EXTRAREPO_IDX)
    #PRINT_VAR(${PROJECT_NAME}_EXTRA_REPOSITORIES_DIRS)

    IF (${PROJECT_NAME}_EXTRA_REPOSITORIES_DIRS)
      # Read from an extra repo file with potentially different dir.
      LIST(GET ${PROJECT_NAME}_EXTRA_REPOSITORIES_DIRS ${EXTRAREPO_IDX}
        EXTRAREPO_DIR )
    ELSE()
       # Not read from extra repo file so dir is same as name
       SET(EXTRAREPO_DIR ${EXTRA_REPO})
    ENDIF()
    #PRINT_VAR(EXTRAREPO_DIR)

    TRIBITS_GENERATE_SINGLE_REPO_VERSION_STRING(
       "${CMAKE_CURRENT_SOURCE_DIR}/${EXTRAREPO_DIR}"
       SINGLE_REPO_VERSION)
    APPEND_STRING_VAR(REPO_VERSION_FILE_STR
      "*** Git Repo: ${EXTRAREPO_DIR}\n"
      "${SINGLE_REPO_VERSION}\n" )

    #PRINT_VAR(REPO_VERSION_FILE_STR)

    MATH(EXPR EXTRAREPO_IDX "${EXTRAREPO_IDX}+1")

  ENDFOREACH()

  SET(${PROJECT_REPO_VERSION_FILE_STRING_OUT} ${REPO_VERSION_FILE_STR} PARENT_SCOPE)

ENDFUNCTION()


#
# Generate the project repos version file and print to stdout
#
# This function is designed so that it can be unit tested from inside of a
# cmake -P script.
#

FUNCTION(TRIBITS_GENERATE_REPO_VERSION_OUTPUT_AND_FILE)
  # Get the repos versions
  TRIBITS_GENERATE_REPO_VERSION_FILE_STRING(PROJECT_REPO_VERSION_FILE_STRING)
  # Print the versions
  MESSAGE("\n${PROJECT_NAME} repos versions:\n"
    "--------------------------------------------------------------------------------\n"
    "${PROJECT_REPO_VERSION_FILE_STRING}"
    " --------------------------------------------------------------------------------\n"
    )
  #) Write out the version file
  FILE(WRITE
    "${CMAKE_CURRENT_BINARY_DIR}/${${PROJECT_NAME}_REPO_VERSION_FILE_NAME}"
    "${PROJECT_REPO_VERSION_FILE_STRING}")
ENDFUNCTION()


#
# Create project dependencies file and create install target
#
# NOTE: Before calling this function, the extra repos datastructure must be
# filled out!
#
# NOTE: This function can not be called in a cmake -P script because it has a
# call to INSTALL()!  That is why this function is seprated out from
# TRIBITS_GENERATE_REPO_VERSION_OUTPUT_AND_FILE().
#

FUNCTION(TRIBITS_GENERATE_REPO_VERSION_OUTPUT_AND_FILE_AND_INSTALL)

  #
  # A) Create the ${PROJECT_NAME}RepoVersion.txt file if requested
  #

  IF (${PROJECT_NAME}_GENERATE_REPO_VERSION_FILE)

    # A) Make sure that there is a .git dir in the project before generating
    IF (EXISTS "${PROJECT_SOURCE_DIR}/.git")
      SET(PROJECT_SOURCE_IS_GIT_REPO TRUE)
    ELSE()
      SET(PROJECT_SOURCE_IS_GIT_REPO FALSE)
    ENDIF()
    IF (PROJECT_SOURCE_IS_GIT_REPO)
      # Find git first here so we  don't have to find it in called function so
      # it can be unit tested.
      FIND_PROGRAM(GIT_EXEC ${GIT_NAME})
      # Get repo versions, print to stdout and write file
      TRIBITS_GENERATE_REPO_VERSION_OUTPUT_AND_FILE()
      # Add install target for this file
      INSTALL(
        FILES "${CMAKE_CURRENT_BINARY_DIR}/${${PROJECT_NAME}_REPO_VERSION_FILE_NAME}"
        DESTINATION "." )
    ELSE()
      MESSAGE("\nNOTE: Skipping generation of ${${PROJECT_NAME}_REPO_VERSION_FILE_NAME}"
        " because project source is not a git repo!")
    ENDIF()

    # B) Install the repo version file if it is in source tree which it will
    # be for a tarball (see TRIBITS_SETUP_PACKAGING_AND_DISTRIBUTION()).
    SET(REPO_VERSION_FILE_IN_SOURCE_TREE
      ${CMAKE_CURRENT_SOURCE_DIR}/${${PROJECT_NAME}_REPO_VERSION_FILE_NAME})
    IF (EXISTS ${REPO_VERSION_FILE_IN_SOURCE_TREE})
      INSTALL(
        FILES "${REPO_VERSION_FILE_IN_SOURCE_TREE}"
        DESTINATION "." )
    ENDIF()

  ENDIF()


ENDFUNCTION()

#
# Read in ${PROJECT_NAME} packages and TPLs, process dependencies, write XML files
#

MACRO(TRIBITS_READ_PACKAGES_PROCESS_DEPENDENCIES_WRITE_XML)

  # Set to empty
  SET(${PROJECT_NAME}_PACKAGES)
  SET(${PROJECT_NAME}_PACKAGE_DIRS)
  SET(${PROJECT_NAME}_TPLS)

  #
  # B) Read native repos
  #

  IF (${PROJECT_NAME}_ENABLE_CONFIGURE_TIMING)
    TIMER_GET_RAW_SECONDS(SET_UP_DEPENDENCIES_TIME_START_SECONDS)
  ENDIF()

  FOREACH(NATIVE_REPO ${${PROJECT_NAME}_NATIVE_REPOSITORIES})

    TRIBITS_GET_REPO_NAME_DIR(${NATIVE_REPO}  NATIVE_REPO_NAME  NATIVE_REPO_DIR)
    #PRINT_VAR(NATIVE_REPO_NAME)
    #PRINT_VAR(NATIVE_REPO_DIR)

    # Need to make sure this gets set because logic in Dependencies.cmake files
    # looks for the presents of this variable.
    TRIBITS_SET_BASE_REPO_DIR(${PROJECT_SOURCE_DIR} ${NATIVE_REPO_DIR}
      ${NATIVE_REPO_NAME}_SOURCE_DIR)
    #PRINT_VAR(${NATIVE_REPO_NAME}_SOURCE_DIR)

    #
    # B.1) Define the lists of all ${NATIVE_REPO_NAME} native packages and TPLs
    #

    # B.1.a) Read the core ${NATIVE_REPO_NAME} packages
    IF (${NATIVE_REPO_NAME}_PACKAGES_FILE_OVERRIDE)
      IF (IS_ABSOLUTE "${${NATIVE_REPO_NAME}_PACKAGES_FILE_OVERRIDE}")
        MESSAGE(FATAL_ERROR "ToDo: Implement abs path for"
          " ${NATIVE_REPO_NAME}_PACKAGES_FILE_OVERRIDE")
      ELSE()
        SET(${NATIVE_REPO_NAME}_PACKAGES_FILE
          "${${NATIVE_REPO_NAME}_SOURCE_DIR}/${${NATIVE_REPO_NAME}_PACKAGES_FILE_OVERRIDE}")
      ENDIF()
    ELSE()
      SET(${NATIVE_REPO_NAME}_PACKAGES_FILE
        "${${NATIVE_REPO_NAME}_SOURCE_DIR}/${${PROJECT_NAME}_PACKAGES_FILE_NAME}")
    ENDIF()
  
    MESSAGE("")
    MESSAGE("Reading the list of packages from ${${NATIVE_REPO_NAME}_PACKAGES_FILE}")
    MESSAGE("")
    
    SET(REPOSITORY_NAME ${PROJECT_NAME})
    TRIBITS_TRACE_FILE_PROCESSING(REPOSITORY  INCLUDE
      "${${NATIVE_REPO_NAME}_PACKAGES_FILE}")
    INCLUDE(${${NATIVE_REPO_NAME}_PACKAGES_FILE})

    TRIBITS_PROCESS_PACKAGES_AND_DIRS_LISTS(${NATIVE_REPO_NAME} ${NATIVE_REPO_DIR})

    # B.1.b) Read the core TPLs dependencies

    SET(${NATIVE_REPO_NAME}_TPLS_FILE
      "${${NATIVE_REPO_NAME}_SOURCE_DIR}/${${PROJECT_NAME}_TPLS_FILE_NAME}")

    MESSAGE("")
    MESSAGE("Reading the list of TPLs from ${${NATIVE_REPO_NAME}_TPLS_FILE}")
    MESSAGE("")
    
    TRIBITS_TRACE_FILE_PROCESSING(REPOSITORY  INCLUDE
      "${${NATIVE_REPO_NAME}_TPLS_FILE}")
    INCLUDE(${${NATIVE_REPO_NAME}_TPLS_FILE})
    TRIBITS_PROCESS_TPLS_LISTS(${NATIVE_REPO_NAME} ${NATIVE_REPO_DIR})

  ENDFOREACH()

  #
  # C) Read extra repos
  #

  # Allow list to be seprated by ',' instead of just by ';'.  This is needed
  # by the unit test driver code
  SPLIT("${${PROJECT_NAME}_EXTRA_REPOSITORIES}"  "," ${PROJECT_NAME}_EXTRA_REPOSITORIES)

  SET(EXTRAREPO_IDX 0)
  FOREACH(EXTRA_REPO ${${PROJECT_NAME}_EXTRA_REPOSITORIES})

    #PRINT_VAR(EXTRA_REPO)
    #PRINT_VAR(EXTRAREPO_IDX)
    #PRINT_VAR(${PROJECT_NAME}_EXTRA_REPOSITORIES_PACKSTATS)

    # Need to make sure this gets set because logic in Dependencies.cmake files
    # looks for the presents of this variable.
    SET(${EXTRA_REPO}_SOURCE_DIR "${PROJECT_SOURCE_DIR}/${EXTRA_REPO}")
    IF (${PROJECT_NAME}_VERBOSE_CONFIGURE)
      PRINT_VAR(${EXTRA_REPO}_SOURCE_DIR)
    ENDIF()

    SET(EXTRAREPO_PACKSTAT "")
    IF (${PROJECT_NAME}_EXTRA_REPOSITORIES_PACKSTATS)
      LIST(GET ${PROJECT_NAME}_EXTRA_REPOSITORIES_PACKSTATS ${EXTRAREPO_IDX}
        EXTRAREPO_PACKSTAT )
    ENDIF()

    IF (EXTRAREPO_PACKSTAT STREQUAL NOPACKAGES)

      MESSAGE("")
      MESSAGE("Skipping reading packages and TPLs for extra repo ${EXTRA_REPO} because marked NOPACKAGES ... ")
      MESSAGE("")

    ELSE()

      # Read in the add-on packages from the extra repo

      #PRINT_VAR(${EXTRA_REPO}_PACKAGES_LIST_FILE)
      IF (${EXTRA_REPO}_PACKAGES_LIST_FILE)
        SET(EXTRAREPO_PACKAGES_FILE
          "${PROJECT_SOURCE_DIR}/${${EXTRA_REPO}_PACKAGES_LIST_FILE}")
      ELSE()
        SET(EXTRAREPO_PACKAGES_FILE
          "${${EXTRA_REPO}_SOURCE_DIR}/${${PROJECT_NAME}_EXTRA_PACKAGES_FILE_NAME}")
      ENDIF()

      MESSAGE("")
      MESSAGE("Reading a list of extra packages from ${EXTRAREPO_PACKAGES_FILE} ... ")
      MESSAGE("")

      IF (NOT EXISTS "${EXTRAREPO_PACKAGES_FILE}")
        IF (${PROJECT_NAME}_IGNORE_MISSING_EXTRA_REPOSITORIES)
          MESSAGE(
            "\n***"
            "\n*** WARNING!  Ignoring missing extra repo '${EXTRA_REPO}' packages list file '${EXTRAREPO_PACKAGES_FILE}' on request!"
            "\n***\n")
        ELSE()
          MESSAGE( SEND_ERROR
            "ERROR: Skipping missing extra repo '${EXTRA_REPO}' packages list file '${EXTRAREPO_PACKAGES_FILE}'!")
        ENDIF()
      ELSE()
        SET(REPOSITORY_NAME ${EXTRA_REPO})
        TRIBITS_TRACE_FILE_PROCESSING(REPOSITORY  INCLUDE "${EXTRAREPO_PACKAGES_FILE}")
        INCLUDE("${EXTRAREPO_PACKAGES_FILE}")
        SET(APPEND_TO_PACKAGES_LIST TRUE)
        TRIBITS_PROCESS_PACKAGES_AND_DIRS_LISTS(${EXTRA_REPO} ${EXTRA_REPO})  # Reads the variable ???
      ENDIF()

      # Read in the add-on TPLs from the extra repo

      SET(EXTRAREPO_TPLS_FILE
        "${${EXTRA_REPO}_SOURCE_DIR}/${${PROJECT_NAME}_EXTRA_TPLS_FILE_NAME}")

      MESSAGE("")
      MESSAGE("Reading a list of extra TPLs from ${EXTRAREPO_TPLS_FILE} ... ")
      MESSAGE("")

      IF (NOT EXISTS "${EXTRAREPO_TPLS_FILE}")
        IF (${PROJECT_NAME}_IGNORE_MISSING_EXTRA_REPOSITORIES)
          MESSAGE(
            "\n***"
            "\n*** WARNING!  Ignoring missing extra repo '${EXTRA_REPO}' TPLs list file '${EXTRAREPO_TPLS_FILE}' on request!"
            "\n***\n")
        ELSE()
          MESSAGE( SEND_ERROR
            "ERROR: Skipping missing extra repo '${EXTRA_REPO}' TPLs list file '${EXTRAREPO_TPLS_FILE}'!")
        ENDIF()
      ELSE()
        TRIBITS_TRACE_FILE_PROCESSING(REPOSITORY  INCLUDE "${EXTRAREPO_TPLS_FILE}")
        INCLUDE("${EXTRAREPO_TPLS_FILE}")
        SET(APPEND_TO_TPLS_LIST TRUE)
        TRIBITS_PROCESS_TPLS_LISTS(${EXTRA_REPO} ${EXTRA_REPO})  # Reads the variable ???
      ENDIF()

    ENDIF()

    MATH(EXPR EXTRAREPO_IDX "${EXTRAREPO_IDX}+1")

  ENDFOREACH()

  #
  # D) Process list of list of packages, TPLs, etc.
  #

  #
  # D.1) Package dependencies for all of the packages for all of the defined
  # packages (not just the core packages)
  #

  TRIBITS_READ_ALL_PACKAGE_DEPENDENCIES()

  IF (${PROJECT_NAME}_ENABLE_CONFIGURE_TIMING)
    TIMER_GET_RAW_SECONDS(SET_UP_DEPENDENCIES_TIME_STOP_SECONDS)
    TIMER_PRINT_REL_TIME(${SET_UP_DEPENDENCIES_TIME_START_SECONDS}
      ${SET_UP_DEPENDENCIES_TIME_STOP_SECONDS}
      "\nTotal time to read in and process all (native and extra) package dependencies")
  ENDIF()

  #
  # D.2) Write out the XML dependency files for the full list of dependencies!
  #

  TRIBITS_WRITE_XML_DEPENDENCY_FILES()

ENDMACRO()


#
# Get the current list of enables components where the returned list
# has whitespace seperators.
#
FUNCTION(TRIBITS_GET_ENABLED_LIST
  LISTVAR  ENABLED_PREFIX  ENABLED_FLAG INCLUDE_EMPTY
  ENABLED_LIST_OUT_OUT  NUM_ENABLED_OUT_OUT
  )
  SET(ENABLED_LIST_OUT "")
  SET(NUM_ENABLED_OUT 0)
  FOREACH(ENTITY ${${LISTVAR}})
    SET(ENTITY_NAME ${ENABLED_PREFIX}_ENABLE_${ENTITY})
    ASSERT_DEFINED(${ENTITY_NAME})
    SET(INCLUDE_ENTITY FALSE)
    IF ("${ENTITY_NAME}" STREQUAL "${ENABLED_FLAG}")
      SET(INCLUDE_ENTITY TRUE)
    ELSEIF(INCLUDE_EMPTY AND "${ENTITY_NAME}" STREQUAL "")
      SET(INCLUDE_ENTITY TRUE)
    ENDIF()
    IF (INCLUDE_ENTITY)
      SET(ENABLED_LIST_OUT "${ENABLED_LIST_OUT} ${ENTITY}")
      MATH(EXPR NUM_ENABLED_OUT "${NUM_ENABLED_OUT}+1")
    ENDIF()
  ENDFOREACH()
  SET(${ENABLED_LIST_OUT_OUT} ${ENABLED_LIST_OUT} PARENT_SCOPE)
  SET(${NUM_ENABLED_OUT_OUT} ${NUM_ENABLED_OUT} PARENT_SCOPE)
ENDFUNCTION()


#
# Get the current list of enables components where the returned list
# has ';' seperators.
#
FUNCTION(TRIBITS_GET_ENABLED_LIST_LIST
  LISTVAR  ENABLED_PREFIX  ENABLED_FLAG INCLUDE_EMPTY
  ENABLED_LIST_OUT_OUT  NUM_ENABLED_OUT_OUT
  )
  TRIBITS_GET_ENABLED_LIST(${LISTVAR}  ${ENABLED_PREFIX}  ${ENABLED_FLAG}
    ${INCLUDE_EMPTY}  ENABLED_LIST_OUT  NUM_ENABLED_OUT)
  STRING(REPLACE " " ";" ENABLED_LIST_OUT "${ENABLED_LIST_OUT}")
  SET(${ENABLED_LIST_OUT_OUT} ${ENABLED_LIST_OUT} PARENT_SCOPE)
  SET(${NUM_ENABLED_OUT_OUT} ${NUM_ENABLED_OUT} PARENT_SCOPE)
ENDFUNCTION()


#
# Function that prints the current set of enabled/disabled packages
#
FUNCTION(TRIBITS_PRINT_ENABLED_PACKAGE_LIST DOCSTRING ENABLED_FLAG INCLUDE_EMPTY)
  TRIBITS_GET_ENABLED_LIST( ${PROJECT_NAME}_PACKAGES ${PROJECT_NAME} ${ENABLED_FLAG}
    ${INCLUDE_EMPTY} ${PROJECT_NAME}_ENABLED_PACKAGES NUM_ENABLED)
  MESSAGE("${DOCSTRING}: ${${PROJECT_NAME}_ENABLED_PACKAGES} ${NUM_ENABLED}")
ENDFUNCTION()


#
# Function that prints the current set of enabled/disabled SE packages
#
FUNCTION(TRIBITS_PRINT_ENABLED_SE_PACKAGE_LIST DOCSTRING ENABLED_FLAG INCLUDE_EMPTY)
  TRIBITS_GET_ENABLED_LIST( ${PROJECT_NAME}_SE_PACKAGES ${PROJECT_NAME} ${ENABLED_FLAG}
    ${INCLUDE_EMPTY} ${PROJECT_NAME}_ENABLED_SE_PACKAGES NUM_ENABLED)
  MESSAGE("${DOCSTRING}: ${${PROJECT_NAME}_ENABLED_SE_PACKAGES} ${NUM_ENABLED}")
ENDFUNCTION()


#
# Function that prints the current set of enabled/disabled TPLs
#
FUNCTION(TRIBITS_PRINT_ENABLED_TPL_LIST DOCSTRING ENABLED_FLAG INCLUDE_EMPTY)
  TRIBITS_GET_ENABLED_LIST( ${PROJECT_NAME}_TPLS TPL ${ENABLED_FLAG}
    ${INCLUDE_EMPTY} ${PROJECT_NAME}_ENABLED_PACKAGES NUM_ENABLED)
  MESSAGE("${DOCSTRING}: ${${PROJECT_NAME}_ENABLED_PACKAGES} ${NUM_ENABLED}")
ENDFUNCTION()


#
# Adjust package enable logic and print out before and after state
#
# On output sets:
#
#    ${PROJECT_NAME}_NUM_ENABLED_PACKAGES: Number of enabled packages (local variable)
#    ${PROJECT_NAME}_ENABLE_${PACKAGE_NAME}: Enable status of PACKAGE_NAME (local variable)
#    ToDo: Fill in others as well!
#
MACRO(TRIBITS_ADJUST_AND_PRINT_PACKAGE_DEPENDENCIES)

  IF (${PROJECT_NAME}_ENABLE_CONFIGURE_TIMING)
    TIMER_GET_RAW_SECONDS(ADJUST_PACKAGE_DEPS_TIME_START_SECONDS)
  ENDIF()

  TRIBITS_PRINT_ENABLED_PACKAGE_LIST(
    "\nExplicitly enabled packages on input (by user)" ON FALSE)
  TRIBITS_PRINT_ENABLED_SE_PACKAGE_LIST(
    "\nExplicitly enabled SE packages on input (by user)" ON FALSE)
  TRIBITS_PRINT_ENABLED_PACKAGE_LIST(
    "\nExplicitly disabled packages on input (by user or by default)" OFF FALSE)
  TRIBITS_PRINT_ENABLED_SE_PACKAGE_LIST(
    "\nExplicitly disabled SE packages on input (by user or by default)" OFF FALSE)
  TRIBITS_PRINT_ENABLED_TPL_LIST(
    "\nExplicitly enabled TPLs on input (by user)" ON FALSE)
  TRIBITS_PRINT_ENABLED_TPL_LIST(
    "\nExplicitly disabled TPLs on input (by user or by default)" OFF FALSE)

  TRIBITS_ADJUST_PACKAGE_ENABLES()

  TRIBITS_PRINT_ENABLED_PACKAGE_LIST(
    "\nFinal set of enabled packages" ON FALSE)
  TRIBITS_PRINT_ENABLED_SE_PACKAGE_LIST(
    "\nFinal set of enabled SE packages" ON FALSE)
  TRIBITS_PRINT_ENABLED_PACKAGE_LIST(
    "\nFinal set of non-enabled packages" OFF TRUE)
  TRIBITS_PRINT_ENABLED_SE_PACKAGE_LIST(
    "\nFinal set of non-enabled SE packages" OFF TRUE)
  TRIBITS_PRINT_ENABLED_TPL_LIST(
    "\nFinal set of enabled TPLs" ON FALSE)
  TRIBITS_PRINT_ENABLED_TPL_LIST(
    "\nFinal set of non-enabled TPLs" OFF TRUE)

  TRIBITS_GET_ENABLED_LIST( ${PROJECT_NAME}_PACKAGES ${PROJECT_NAME} ON FALSE
    ${PROJECT_NAME}_ENABLED_PACKAGES ${PROJECT_NAME}_NUM_ENABLED_PACKAGES )

  IF (${PROJECT_NAME}_ENABLE_CONFIGURE_TIMING)
    TIMER_GET_RAW_SECONDS(ADJUST_PACKAGE_DEPS_TIME_STOP_SECONDS)
    TIMER_PRINT_REL_TIME(${ADJUST_PACKAGE_DEPS_TIME_START_SECONDS}
      ${ADJUST_PACKAGE_DEPS_TIME_STOP_SECONDS}
      "\nTotal time to adjust package and TPL enables")
  ENDIF()

ENDMACRO()


#
# Macro that gathers information from enabled TPLs
#

MACRO(TRIBITS_PROCESS_ENABLED_TPLS)

  IF (${PROJECT_NAME}_ENABLE_CONFIGURE_TIMING)
    TIMER_GET_RAW_SECONDS(CONFIGURE_TPLS_TIME_START_SECONDS)
  ENDIF()

  FOREACH(TPL_NAME ${${PROJECT_NAME}_TPLS})
    IF (TPL_ENABLE_${TPL_NAME})
      MESSAGE(STATUS "Processing enabled TPL: ${TPL_NAME}")
      IF (NOT ${PROJECT_NAME}_TRACE_DEPENDENCY_HANDLING_ONLY)
        IF (${PROJECT_NAME}_VERBOSE_CONFIGURE)
          PRINT_VAR(${TPL_NAME}_FINDMOD)
        ENDIF()
        IF (IS_ABSOLUTE ${${TPL_NAME}_FINDMOD})
          #MESSAGE("${${TPL_NAME}_FINDMOD} is absolute!") 
          SET(CURRENT_TPL_PATH "${${TPL_NAME}_FINDMOD}")
        ELSE()
          #MESSAGE("${${TPL_NAME}_FINDMOD} is *NOT* absolute!") 
          SET(CURRENT_TPL_PATH "${PROJECT_SOURCE_DIR}/${${TPL_NAME}_FINDMOD}")
        ENDIF()
        #PRINT_VAR(CURRENT_TPL_PATH)
        TRIBITS_TRACE_FILE_PROCESSING(TPL  INCLUDE  "${CURRENT_TPL_PATH}")
        INCLUDE("${CURRENT_TPL_PATH}")
        ASSERT_DEFINED(TPL_${TPL_NAME}_INCLUDE_DIRS)
        ASSERT_DEFINED(TPL_${TPL_NAME}_LIBRARIES)
        ASSERT_DEFINED(TPL_${TPL_NAME}_LIBRARY_DIRS)
      ENDIF()
    ENDIF()
  ENDFOREACH()

  IF (${PROJECT_NAME}_ENABLE_CONFIGURE_TIMING)
    TIMER_GET_RAW_SECONDS(CONFIGURE_TPLS_TIME_STOP_SECONDS)
    TIMER_PRINT_REL_TIME(${CONFIGURE_TPLS_TIME_START_SECONDS}
      ${CONFIGURE_TPLS_TIME_STOP_SECONDS}
      "\nTotal time to configure enabled TPLs")
  ENDIF()

ENDMACRO()


#
# Macros for setting up the standard environment
#


MACRO(TRIBITS_SETUP_ENV)

  IF (${PROJECT_NAME}_ENABLE_CONFIGURE_TIMING)
    TIMER_GET_RAW_SECONDS(SETUP_ENV_TIME_START_SECONDS)
  ENDIF()

  # Set to release build by default

  IF (NOT CMAKE_BUILD_TYPE)
    MESSAGE(STATUS "Setting CMAKE_BUILD_TYPE=RELEASE since it was not set ...")
    SET(CMAKE_BUILD_TYPE RELEASE CACHE STRING
      "Type of build to perform (i.e. DEBUG, RELEASE, NONE)" )
  ELSE()
    STRING(TOUPPER "${CMAKE_BUILD_TYPE}" CMAKE_BUILD_TYPE_UP)
    LIST(FIND CMAKE_BUILD_TYPES_LIST ${CMAKE_BUILD_TYPE_UP} BUILD_TYPE_IDX)
    IF (BUILD_TYPE_IDX EQUAL -1)
      MESSAGE(SEND_ERROR "Error, the given CMAKE_BUILD_TYPE=${CMAKE_BUILD_TYPE}"
        " is not in the list of valid values \"${CMAKE_BUILD_TYPES_LIST}\"!")
    ENDIF()
  ENDIF()
  PRINT_VAR(CMAKE_BUILD_TYPE)

  # Override the silly CMAKE_CONFIGURATION_TYPES variable.  This is needed for
  # MSVS!  Later, we Override CMAKE_CONFIGURATION_TYPES to just one
  # configuration after the compiler checks (see below).
  IF (CMAKE_CONFIGURATION_TYPES)
    IF (CMAKE_BUILD_TYPE STREQUAL "DEBUG")
      SET(CMAKE_CONFIGURATION_TYPE "Debug")
    ELSEIF(CMAKE_BUILD_TYPE STREQUAL "RELEASE")
      SET(CMAKE_CONFIGURATION_TYPE "Release")
    ELSE()
      SET(CMAKE_CONFIGURATION_TYPE "Release")
    ENDIF()
  ELSE()
    SET(CMAKE_CONFIGURATION_TYPE "")
  ENDIF()
  IF (${PROJECT_NAME}_VERBOSE_CONFIGURE)
    PRINT_VAR(CMAKE_CONFIGURATION_TYPE)
  ENDIF()

  # Set up MPI if MPI is being used

  ASSERT_DEFINED(TPL_ENABLE_MPI)
  IF (TPL_ENABLE_MPI)
    TRIBITS_SETUP_MPI()
  ENDIF()

  # Enable compilers

  ASSERT_DEFINED(${PROJECT_NAME}_ENABLE_C)
  IF (${PROJECT_NAME}_ENABLE_C)
    ENABLE_LANGUAGE(C)
    INCLUDE(CMakeDetermineCCompiler)
    PRINT_VAR(CMAKE_C_COMPILER_ID)
    # See CMake/Modules/CMakeCXXCompilerId.cpp.in in the CMake source
    # directory for a listing of known compiler types.
  ENDIF()

  ASSERT_DEFINED(${PROJECT_NAME}_ENABLE_CXX)
  IF (${PROJECT_NAME}_ENABLE_CXX)
    ENABLE_LANGUAGE(CXX)
    INCLUDE(CMakeDetermineCXXCompiler)
    PRINT_VAR(CMAKE_CXX_COMPILER_ID)
    # See CMake/Modules/CMakeCXXCompilerId.cpp.in in the CMake source
    # directory for a listing of known compiler types.
  ENDIF()

  ASSERT_DEFINED(${PROJECT_NAME}_ENABLE_Fortran)
  IF (${PROJECT_NAME}_ENABLE_Fortran)
    ENABLE_LANGUAGE(Fortran)
  ENDIF()

  # Set up for strong compiler warnings and warnings as errors

  INCLUDE(TribitsSetupBasicCompileLinkFlags)
  TRIBITS_SETUP_BASIC_COMPILE_LINK_FLAGS()

  # Set up Windows interface stuff

  IF (MSVC)
    ADD_DEFINITIONS(-D_CRT_SECURE_NO_DEPRECATE
      -D_CRT_NONSTDC_NO_DEPRECATE  -D_SCL_SECURE_NO_WARNINGS)
    INCLUDE_DIRECTORIES(
      ${${PROJECT_NAME}_TRIBITS_DIR}/common_tools/win_interface/include)
  ENDIF()

  IF (WIN32 AND NOT CYGWIN)
    SET(NATIVE_MS_WINDOWS TRUE)
  ELSE()
    SET(NATIVE_MS_WINDOWS FALSE)
  ENDIF()

  # Probe for non-standard headers

  IF (${PROJECT_NAME}_ENABLE_CXX)
    CHECK_INCLUDE_FILE_CXX(sys/time.h HAVE_SYS_TIME_H)
    CHECK_INCLUDE_FILE_CXX(time.h HAVE_TIME_H)
    CHECK_INCLUDE_FILE_CXX(stdint.h HAVE_STDINT_H)
    CHECK_INCLUDE_FILE_CXX(inttypes.h HAVE_INTTYPES_H)
  ENDIF()

  SET(HAVE_ALGORITHM TRUE)
  SET(HAVE_CASSERT TRUE)
  SET(HAVE_CCTYPE TRUE)
  SET(HAVE_CERRNO TRUE)
  SET(HAVE_CLIMITS TRUE)
  SET(HAVE_CMATH TRUE)
  SET(HAVE_COMPLEX TRUE)
  SET(HAVE_CSTDARG TRUE)
  SET(HAVE_CSTDIO TRUE)
  SET(HAVE_CSTDLIB TRUE)
  SET(HAVE_CSTRING TRUE)
  SET(HAVE_IOMANIP TRUE)
  SET(HAVE_IOSTREAM TRUE)
  SET(HAVE_ITERATOR TRUE)
  SET(HAVE_LIST TRUE)
  SET(HAVE_MAP TRUE)
  SET(HAVE_MEMORY TRUE)
  SET(HAVE_MUTABLE TRUE)
  SET(HAVE_NAMESPACES TRUE)
  SET(HAVE_NEW_FOR_SCOPING TRUE)
  SET(HAVE_NUMERIC TRUE)
  SET(HAVE_NUMERIC_LIMITS TRUE)
  SET(HAVE_POW TRUE)
  SET(HAVE_SET TRUE)
  SET(HAVE_SSTREAM TRUE)
  SET(HAVE_FSTREAM TRUE)
  SET(HAVE_STDEXCEPT TRUE)
  SET(HAVE_STRING TRUE)
  SET(HAVE_VECTOR TRUE)

  # 2008/12/20: rabartl: Above: All of these defines should be removed
  # because we decided that we were going to assume that all compilers
  # have these C++98 standard features.  We will deal with cases where
  # this is not true but we should not assume the worst right from the
  # beginning.

  # Find Perl

  FIND_PACKAGE(Perl)

  # Do Fortran stuff

  INCLUDE(TribitsFortranMangling)

  # Get BLAS name mangling
  #
  # ToDo: Make this a project-specific specialization

  INCLUDE(TribitsBLASMangling)

  # Determine C++-0x supported features

  IF (${PROJECT_NAME}_ENABLE_CXX11)
    INCLUDE(TribitsCXX11Support)
    TRIBITS_FIND_CXX11_FLAGS()
    TRIBITS_CHECK_CXX11_SUPPORT(${PROJECT_NAME}_ENABLE_CXX11)
    IF (${PROJECT_NAME}_ENABLE_CXX11)
      MESSAGE("-- ${PROJECT_NAME}_ENABLE_CXX11=${${PROJECT_NAME}_ENABLE_CXX11}")
      SET(CMAKE_CXX_FLAGS "${CMAKE_CXX_FLAGS} ${${PROJECT_NAME}_CXX11_FLAGS}")
        IF(${PROJECT_NAME}_VERBOSE_CONFIGURE OR TRIBITS_ENABLE_CXX11_DEBUG_DUMP)
          PRINT_VAR(CMAKE_CXX_FLAGS)
        ENDIF()
    ENDIF()
  ENDIF()

  # Set up some MPI info

  IF (TPL_ENABLE_MPI)
    SET(HAVE_MPI TRUE)
  ELSE()
    SET(HAVE_MPI FALSE)
  ENDIF()

  # OpenMP isn't really a TPL because support is built into the compiler.
  IF(${PROJECT_NAME}_ENABLE_OpenMP)
    FIND_PACKAGE(OpenMP)
    IF(OPENMP_FOUND)
      SET(CMAKE_CXX_FLAGS "${CMAKE_CXX_FLAGS} ${OpenMP_CXX_FLAGS}")
      SET(CMAKE_C_FLAGS "${CMAKE_C_FLAGS} ${OpenMP_C_FLAGS}")
      # FindOpenMP.cmake doesn't find Fortran flags.  Mike H said this is safe.
      SET(CMAKE_Fortran_FLAGS "${CMAKE_Fortran_FLAGS} ${OpenMP_C_FLAGS}")
    ELSE()
      MESSAGE(FATAL_ERROR "Could not find OpenMP, try setting OpenMP_C_FLAGS and OpenMP_CXX_FLAGS directly")
    ENDIF(OPENMP_FOUND)
  ENDIF(${PROJECT_NAME}_ENABLE_OpenMP)

  # Check if we need the math library or not and find the right one
  IF (NOT NATIVE_MS_WINDOWS)
    INCLUDE(MathLibraryNeeded)
  ENDIF()

  # Check for isnan and isinf support
  IF (${PROJECT_NAME}_ENABLE_CXX)
    INCLUDE(FiniteValue)
  ENDIF()

  # Check for Doxygen/dot - We can use variables set in this check to
  # enable/disable the grapical dependency graphs in doxygen Doxyfiles.
  INCLUDE(FindDoxygen)

  # Set the hack library to get link options on

  IF (${PROJECT_NAME}_EXTRA_LINK_FLAGS)
    IF (${PROJECT_NAME}_VERBOSE_CONFIGURE)
      MESSAGE(STATUS "Creating dummy last_lib for appending the link flags: "
        "${${PROJECT_NAME}_EXTRA_LINK_FLAGS}")
    ENDIF()
    IF (NOT EXISTS ${CMAKE_CURRENT_BINARY_DIR}/last_lib_dummy.c)
      FILE(WRITE ${CMAKE_CURRENT_BINARY_DIR}/last_lib_dummy.c
        "typedef int last_lib_dummy_t;\n")
    ENDIF()
    ADD_LIBRARY(last_lib STATIC ${CMAKE_CURRENT_BINARY_DIR}/last_lib_dummy.c)
    TARGET_LINK_LIBRARIES(last_lib ${${PROJECT_NAME}_EXTRA_LINK_FLAGS})
  ENDIF()

  # You have to override the configuration types for MSVS after the compiler
  # checks!
  SET(CMAKE_CONFIGURATION_TYPES  ${CMAKE_CONFIGURATION_TYPE}
    CACHE STRING
    "Override by TriBITS (see TribitsDevelopersGuilde.*)"
    FORCE)
  IF (CMAKE_CONFIGURATION_TYPES)
    PRINT_VAR(CMAKE_CONFIGURATION_TYPES)
  ENDIF()

  IF (${PROJECT_NAME}_ENABLE_CONFIGURE_TIMING)
    TIMER_GET_RAW_SECONDS(SETUP_ENV_TIME_STOP_SECONDS)
    TIMER_PRINT_REL_TIME(${SETUP_ENV_TIME_START_SECONDS}
      ${SETUP_ENV_TIME_STOP_SECONDS}
      "\nTotal time to probe and setup the environment")
  ENDIF()

ENDMACRO()


#
# Function that determines if a package should be processed
#

FUNCTION(TRIBITS_DETERMINE_IF_PROCESS_PACKAGE  PACKAGE_NAME
  PROCESS_PACKAGE_OUT  PACKAGE_ENABLE_STR_OUT
  )

  SET(PROCESS_PACKAGE FALSE)
  SET(PACKAGE_ENABLE_STR "")

  IF (${PACKAGE_NAME}_SUBPACKAGES)
    # Process the package if any of the the subpackages are enable
    FOREACH(TRIBITS_SUBPACKAGE ${${PACKAGE_NAME}_SUBPACKAGES})
      SET(SUBPACKAGE_FULLNAME ${PACKAGE_NAME}${TRIBITS_SUBPACKAGE})
      IF (${PROJECT_NAME}_ENABLE_${SUBPACKAGE_FULLNAME})
        SET(PROCESS_PACKAGE TRUE)
        APPEND_STRING_VAR_WITH_SEP(PACKAGE_ENABLE_STR ", " ${TRIBITS_SUBPACKAGE})
      ENDIF()
    ENDFOREACH()
  ELSE()
    # If the package itself is enabled, of course process it
    IF (${PROJECT_NAME}_ENABLE_${PACKAGE_NAME})
      SET(PROCESS_PACKAGE TRUE)
      APPEND_STRING_VAR_WITH_SEP(PACKAGE_ENABLE_STR ", " "Libs")
    ENDIF()
  ENDIF()

  # If subpackages or package is enabled, then check tests/examples
  IF (PROCESS_PACKAGE)
    IF (${PACKAGE_NAME}_ENABLE_TESTS)
      APPEND_STRING_VAR_WITH_SEP(PACKAGE_ENABLE_STR ", " "Tests")
    ENDIF()
    IF (${PACKAGE_NAME}_ENABLE_EXAMPLES)
      APPEND_STRING_VAR_WITH_SEP(PACKAGE_ENABLE_STR ", " "Examples")
    ENDIF()
  ENDIF()

  SET(${PROCESS_PACKAGE_OUT} ${PROCESS_PACKAGE} PARENT_SCOPE)
  SET(${PACKAGE_ENABLE_STR_OUT} ${PACKAGE_ENABLE_STR} PARENT_SCOPE)

ENDFUNCTION()


#
# Macro that reads in the project's version file into the current scope
#

MACRO(TRIBITS_PROJECT_READ_VERSION_FILE  PROJECT_SOURCE_DIR_IN)
  SET(PROJECT_VERSION_FILE ${PROJECT_SOURCE_DIR_IN}/Version.cmake)
  IF (EXISTS ${PROJECT_VERSION_FILE})
    # Set REPOSITORY_NAME in case Version.cmake is written generically!
    SET(REPOSITORY_NAME ${PROJECT_NAME})
    TRIBITS_TRACE_FILE_PROCESSING(PROJECT  INCLUDE  "${PROJECT_VERSION_FILE}")
    INCLUDE(${PROJECT_VERSION_FILE})
  ENDIF()
ENDMACRO()


#
# Function that reads in and the Repository's specific Version.cmake file and
# then configures its ${REPO_NAME}_version.h file.
#
# The file ${REPO_NAME}_version.h is only configured if the repository contains
# the files Version.cmake and Copyright.txt
#
# NOTE: This is done as a function so that the read-in version variables don't
# bleed into the outer scope.


FUNCTION(TRIBITS_REPOSITORY_CONFIGURE_VERSION_HEADER_FILE
  REPOSITORY_NAME  REPOSITORY_DIR
  OUTPUT_VERSION_HEADER_FILE
  )

#  MESSAGE("TRIBITS_REPOSITORY_CONFIGURE_VERSION_HEADER_FILE: "
#    "'${REPOSITORY_NAME}'  '${REPOSITORY_DIR}"
#    "  '${OUTPUT_VERSION_HEADER_FILE}'")

  STRING(TOUPPER ${REPOSITORY_NAME} REPOSITORY_NAME_UC)

  TRIBITS_SET_BASE_REPO_DIR(${PROJECT_SOURCE_DIR} ${REPOSITORY_DIR}
    REPOSITORY_ABS_DIR)

  SET(REPOSITORY_VERSION_FILE ${REPOSITORY_ABS_DIR}/Version.cmake)
  SET(REPOSITORY_COPYRIGHT_FILE ${REPOSITORY_ABS_DIR}/Copyright.txt)

  IF (EXISTS ${REPOSITORY_VERSION_FILE} AND EXISTS ${REPOSITORY_COPYRIGHT_FILE})

    # Read the copyright header info
    TRIBITS_TRACE_FILE_PROCESSING(REPOSITORY  READ  "${REPOSITORY_COPYRIGHT_FILE}")
    FILE(READ "${REPOSITORY_COPYRIGHT_FILE}" REPOSITORY_COPYRIGHT_HEADER)

    # Read the version variables and translate into standard form
    TRIBITS_TRACE_FILE_PROCESSING(REPOSITORY  INCLUDE  "${REPOSITORY_VERSION_FILE}")
    INCLUDE(${REPOSITORY_VERSION_FILE})
    SET(REPOSITORY_MAJOR_VERSION ${${REPOSITORY_NAME}_MAJOR_VERSION})
    SET(REPOSITORY_MAJOR_MINOR_VERSION ${${REPOSITORY_NAME}_MAJOR_MINOR_VERSION})
    SET(REPOSITORY_VERSION_STRING ${${REPOSITORY_NAME}_VERSION_STRING})

    # Configure the file with everything set
    CONFIGURE_FILE(${${PROJECT_NAME}_TRIBITS_DIR}/Tribits_version.h.in
      ${OUTPUT_VERSION_HEADER_FILE})

    SET(INSTALL_HEADERS ON)
    IF (NOT ${PROJECT_NAME}_INSTALL_LIBRARIES_AND_HEADERS)
      IF (${PROJECT_NAME}_VERBOSE_CONFIGURE)
        MESSAGE(STATUS "Skipping installation if ${OUTPUT_VERSION_HEADER_FILE}"
          " because '${PROJECT_NAME}_INSTALL_LIBRARIES_AND_HEADERS' was set to true ...")
      ENDIF()
      SET(INSTALL_HEADERS OFF)
    ENDIF()

    IF (INSTALL_HEADERS AND NOT ${REPOSITORY_NAME}_INSTALLED_REPO_VERSION_HEADER_FILE)
      # Install version header file
      INSTALL(
        FILES ${OUTPUT_VERSION_HEADER_FILE}
        DESTINATION "${${PROJECT_NAME}_INSTALL_INCLUDE_DIR}"
        COMPONENT ${PROJECT_NAME}
        )
      SET(${REPOSITORY_NAME}_INSTALLED_REPO_VERSION_HEADER_FILE TRUE
        CACHE INTERNAL "" FORCE )
    ENDIF()

  ENDIF()

ENDFUNCTION()


#
# Configure each of the Repositories version header files
#

FUNCTION(TRIBITS_REPOSITORY_CONFIGURE_ALL_VERSION_HEADER_FILES)
  #PRINT_VAR(ARGN)
  FOREACH(REPO ${ARGN})
    TRIBITS_GET_REPO_NAME_DIR(${REPO}  REPO_NAME  REPO_DIR)
    IF (${PROJECT_NAME}_VERBOSE_CONFIGURE)
      MESSAGE("Considering configuring version file for '${REPO_NAME}'")
    ENDIF()
    SET(${REPOSITORY_NAME}_INSTALLED_REPO_VERSION_HEADER_FILE FALSE
      CACHE INTERNAL "" FORCE )
    TRIBITS_REPOSITORY_CONFIGURE_VERSION_HEADER_FILE( ${REPO_NAME} ${REPO_DIR}
      "${${PROJECT_NAME}_BINARY_DIR}/${REPO_DIR}/${REPO_NAME}_version.h")
  ENDFOREACH()

ENDFUNCTION()


#
# Macro that does the final set of package configurations
#

MACRO(TRIBITS_CONFIGURE_ENABLED_PACKAGES)

  IF (${PROJECT_NAME}_ENABLE_CONFIGURE_TIMING)
    TIMER_GET_RAW_SECONDS(CONFIGURE_PACKAGES_TIME_START_SECONDS)
  ENDIF()

  #
  # A) Global variable initialization
  #

  GLOBAL_NULL_SET(${PROJECT_NAME}_INCLUDE_DIRS)
  GLOBAL_NULL_SET(${PROJECT_NAME}_LIBRARY_DIRS)
  GLOBAL_NULL_SET(${PROJECT_NAME}_LIBRARIES)
  GLOBAL_NULL_SET(${PROJECT_NAME}_ETI_PACKAGES)

  #
  # B) Define the source and binary directories for all of the pacakges that
  # have been enbaled.  These are used to allow packages to refer to each
  # other even downstream packages (which is pretty messed up really).
  #

  SET(PACKAGE_IDX 0)
  FOREACH(TRIBITS_PACKAGE ${${PROJECT_NAME}_PACKAGES})

    # Get all the package sources independent of whether they are enabled or not.
    # There are some messed up packages that grab parts out of unrelated
    # downstream packages that might not even be enabled.  To support this,
    # allow this.
    LIST(GET ${PROJECT_NAME}_PACKAGE_DIRS ${PACKAGE_IDX} PACKAGE_DIR)
    SET(${TRIBITS_PACKAGE}_SOURCE_DIR ${CMAKE_CURRENT_SOURCE_DIR}/${PACKAGE_DIR})
    #PRINT_VAR(${TRIBITS_PACKAGE}_SOURCE_DIR)
 
    TRIBITS_DETERMINE_IF_PROCESS_PACKAGE(${TRIBITS_PACKAGE}
       PROCESS_PACKAGE  PACKAGE_ENABLE_STR)

    IF (PROCESS_PACKAGE)

      IF (${TRIBITS_PACKAGE}_SPECIFIED_BINARY_DIR)
        IF (${PROJECT_NAME}_VERBOSE_CONFIGURE)
          PRINT_VAR(${TRIBITS_PACKAGE}_SPECIFIED_BINARY_DIR)
        ENDIF()
        IF(IS_ABSOLUTE ${${TRIBITS_PACKAGE}_SPECIFIED_BINARY_DIR})
          SET(${TRIBITS_PACKAGE}_BINARY_DIR ${${TRIBITS_PACKAGE}_SPECIFIED_BINARY_DIR})
        ELSE()
          SET(${TRIBITS_PACKAGE}_BINARY_DIR
            ${CMAKE_CURRENT_BINARY_DIR}/${${TRIBITS_PACKAGE}_SPECIFIED_BINARY_DIR})
        ENDIF()
      ELSE()
        SET(${TRIBITS_PACKAGE}_BINARY_DIR ${CMAKE_CURRENT_BINARY_DIR}/${PACKAGE_DIR})
      ENDIF()
      IF (${PROJECT_NAME}_VERBOSE_CONFIGURE)
        PRINT_VAR(${TRIBITS_PACKAGE}_BINARY_DIR)
      ENDIF()

    ENDIF()

    MATH(EXPR PACKAGE_IDX "${PACKAGE_IDX}+1")

  ENDFOREACH()

  #
  # C) Loop over all of the packages and process their CMakeLists.txt files if
  # they are enabled or if any of their subpackages are enabled.
  #

  INCLUDE(TribitsPackageMacros)
  INCLUDE(TribitsSubPackageMacros)
  INCLUDE(AddSubdirectories)

  SET(CONFIGURED_A_PACKAGE FALSE)
  SET(ENABLED_PACKAGE_LIBS_TARGETS)

  SET(PACKAGE_IDX 0)
  FOREACH(TRIBITS_PACKAGE ${${PROJECT_NAME}_PACKAGES})

    TRIBITS_DETERMINE_IF_PROCESS_PACKAGE(${TRIBITS_PACKAGE}
      PROCESS_PACKAGE  PACKAGE_ENABLE_STR)

    IF (PROCESS_PACKAGE)

      MESSAGE("Processing enabled package: ${TRIBITS_PACKAGE} (${PACKAGE_ENABLE_STR})")

      IF (NOT ${PROJECT_NAME}_TRACE_DEPENDENCY_HANDLING_ONLY)

        IF (${PROJECT_NAME}_ENABLE_CONFIGURE_TIMING)
          TIMER_GET_RAW_SECONDS(PROCESS_THIS_PACKAGE_TIME_START_SECONDS)
        ENDIF()
  
        SET(PACKAGE_NAME ${TRIBITS_PACKAGE}) # Used in CMake code in downstream package
        SET(PARENT_PACKAGE_NAME ${TRIBITS_PACKAGE})
        STRING(TOUPPER "${PARENT_PACKAGE_NAME}" PARENT_PACKAGE_NAME_UC)
  
        IF (NOT EXISTS ${${TRIBITS_PACKAGE}_SOURCE_DIR}/CMakeLists.txt)
          MESSAGE(FATAL_ERROR
            "Error, the file ${${TRIBITS_PACKAGE}_SOURCE_DIR}/CMakeLists.txt does not exist!")
        ENDIF()
  
        IF (${PROJECT_NAME}_VERBOSE_CONFIGURE)
          PRINT_VAR(${TRIBITS_PACKAGE}_SOURCE_DIR)
          PRINT_VAR(${TRIBITS_PACKAGE}_BINARY_DIR)
        ENDIF()
  
        TRIBITS_TRACE_FILE_PROCESSING(PACKAGE  ADD_SUBDIR
          "${${TRIBITS_PACKAGE}_SOURCE_DIR}/CMakeLists.txt")
        ADD_SUBDIRECTORY(${${TRIBITS_PACKAGE}_SOURCE_DIR} ${${TRIBITS_PACKAGE}_BINARY_DIR})
  
        LIST(APPEND ENABLED_PACKAGE_LIBS_TARGETS ${TRIBITS_PACKAGE}_libs)
        LIST(APPEND ${PROJECT_NAME}_INCLUDE_DIRS ${${TRIBITS_PACKAGE}_INCLUDE_DIRS})
        LIST(APPEND ${PROJECT_NAME}_LIBRARY_DIRS ${${TRIBITS_PACKAGE}_LIBRARY_DIRS})
        LIST(APPEND ${PROJECT_NAME}_LIBRARIES ${${TRIBITS_PACKAGE}_LIBRARIES})
  
        IF (${PROJECT_NAME}_ENABLE_CONFIGURE_TIMING)
          TIMER_GET_RAW_SECONDS(PROCESS_THIS_PACKAGE_TIME_STOP_SECONDS)
          TIMER_PRINT_REL_TIME(${PROCESS_THIS_PACKAGE_TIME_START_SECONDS}
            ${PROCESS_THIS_PACKAGE_TIME_STOP_SECONDS}
            "-- Total time to configure package ${TRIBITS_PACKAGE}")
        ENDIF()

      ENDIF()
  
      SET(CONFIGURED_A_PACKAGE TRUE)

    ENDIF()

    MATH(EXPR PACKAGE_IDX "${PACKAGE_IDX}+1")

  ENDFOREACH()

  #
  # C part 2) Loop backwards over ETI packages if ETI is enabled
  #

  IF (NOT ${PROJECT_NAME}_TRACE_DEPENDENCY_HANDLING_ONLY)

    # Do this regardless of whether project level ETI is enabled
    IF("${${PROJECT_NAME}_ETI_PACKAGES}" STREQUAL "")
      MESSAGE("\nNo ETI support requested by packages.\n")
    ELSE()
      #IF(${PROJECT_NAME}_VERBOSE_CONFIGURE)
        MESSAGE("\nProcessing explicit instantiation support for enabled packages ...\n")
      #ENDIF()
      SET(REVERSE_ETI_LIST ${${PROJECT_NAME}_ETI_PACKAGES})
      LIST(REVERSE REVERSE_ETI_LIST)
      FOREACH(PACKAGE_NAME ${REVERSE_ETI_LIST})
        MESSAGE("Processing ETI support: ${PACKAGE_NAME}")
        IF (${PROJECT_NAME}_ENABLE_CONFIGURE_TIMING)
          TIMER_GET_RAW_SECONDS(PROCESS_ETI_START_SECONDS)
        ENDIF()
        SET(ETIFILE ${${PACKAGE_NAME}_SOURCE_DIR}/cmake/ExplicitInstantiationSupport.cmake)
        IF(NOT EXISTS "${ETIFILE}")
          MESSAGE(FATAL_ERROR "Could not find ${PACKAGE_NAME} ETI support file ${ETIFILE}")
        ENDIF()
        TRIBITS_TRACE_FILE_PROCESSING(PACKAGE  INCLUDE  "${ETIFILE}")
        INCLUDE("${ETIFILE}")
        IF (${PROJECT_NAME}_ENABLE_CONFIGURE_TIMING)
          TIMER_GET_RAW_SECONDS(PROCESS_ETI_STOP_SECONDS)
          TIMER_PRINT_REL_TIME(${PROCESS_ETI_START_SECONDS}
            ${PROCESS_ETI_STOP_SECONDS}
            "Time to process ETI support for package ${PACKAGE_NAME}")
        ENDIF()
      ENDFOREACH()
    ENDIF()

  ENDIF()

  #
  # D) Check if no packages are enabled and if that is allowed
  #

  ADVANCED_SET( ${PROJECT_NAME}_ALLOW_NO_PACKAGES ON
    CACHE BOOL "Allow configuration to finish even if no packages are enabled")

  IF (NOT CONFIGURED_A_PACKAGE)
    IF (${PROJECT_NAME}_ALLOW_NO_PACKAGES)
      SET(MSG_TYPE WARNING)
    ELSE()
      SET(MSG_TYPE ERROR)
    ENDIF()
    MESSAGE(
      "\n***"
      "\n*** ${MSG_TYPE}:  There were no packages configured so no libraries"
        " or tests/examples will be built!"
      "\n***\n"
      )
    IF (NOT ${PROJECT_NAME}_ALLOW_NO_PACKAGES)
      MESSAGE(SEND_ERROR "Stopping configure!")
    ENDIF()
  ELSE()
    ASSERT_AND_TOUCH_DEFINED(${PROJECT_NAME}_ALLOW_NO_PACKAGES)
  ENDIF()

  #
  # E) Process the global variables and other cleanup
  #

  IF (NOT ${PROJECT_NAME}_TRACE_DEPENDENCY_HANDLING_ONLY)
  
    REMOVE_GLOBAL_DUPLICATES(${PROJECT_NAME}_INCLUDE_DIRS)
    REMOVE_GLOBAL_DUPLICATES(${PROJECT_NAME}_LIBRARY_DIRS)
    REMOVE_GLOBAL_DUPLICATES(${PROJECT_NAME}_LIBRARIES)
  
    # Add global 'libs' target
    IF(ENABLED_PACKAGE_LIBS_TARGETS)
      LIST(REVERSE ENABLED_PACKAGE_LIBS_TARGETS)
      # Make it so when no packages are enabled it is not a cmake error
      IF (${PROJECT_NAME}_EXTRA_LINK_FLAGS)
        APPEND_SET(ENABLED_PACKAGE_LIBS_TARGETS last_lib)
      ENDIF()
      #PRINT_VAR(ENABLED_PACKAGE_LIBS_TARGETS)
      ADD_CUSTOM_TARGET(${PROJECT_NAME}_libs)
      ADD_DEPENDENCIES(${PROJECT_NAME}_libs ${ENABLED_PACKAGE_LIBS_TARGETS})
      ADD_CUSTOM_TARGET(libs)
      ADD_DEPENDENCIES(libs ${ENABLED_PACKAGE_LIBS_TARGETS})
    ENDIF()

  ENDIF()
  
  IF (${PROJECT_NAME}_ENABLE_CONFIGURE_TIMING)
    TIMER_GET_RAW_SECONDS(CONFIGURE_PACKAGES_TIME_STOP_SECONDS)
    TIMER_PRINT_REL_TIME(${CONFIGURE_PACKAGES_TIME_START_SECONDS}
      ${CONFIGURE_PACKAGES_TIME_STOP_SECONDS}
      "\nTotal time to configure enabled packages")
  ENDIF()

ENDMACRO()


#
# Set up for packaging and distribution
#

MACRO(TRIBITS_SETUP_PACKAGING_AND_DISTRIBUTION)

  IF (${PROJECT_NAME}_ENABLE_CONFIGURE_TIMING)
    # Start the global timer
    TIMER_GET_RAW_SECONDS(CPACK_SETUP_TIME_START_SECONDS)
  ENDIF()

  # K.1) Run packaging callback functions for repos and the project

  # K.1.a) Loop through the Repositories and run their callback functions.
  FOREACH(REPO ${${PROJECT_NAME}_ALL_REPOSITORIES})
    TRIBITS_GET_REPO_NAME_DIR(${REPO}  REPO_NAME  REPO_DIR)
    IF (${PROJECT_NAME}_VERBOSE_CONFIGURE)
      MESSAGE("Processing packaging call-backs for ${REPO_NAME}")
    ENDIF()
    TRIBITS_REPOSITORY_DEFINE_PACKAGING_RUNNER(${REPO_NAME})
  ENDFOREACH()

  # K.1.b) Run callback function for the base project.
  TRIBITS_PROJECT_DEFINE_PACKAGING_RUNNER()

  # K.2) Removing any packages or SE packages not enabled from the tarball

  IF (${PROJECT_NAME}_EXCLUDE_DISABLED_SUBPACKAGES_FROM_DISTRIBUTION)
    SET(_SE_OR_FULL_PACKAGES ${${PROJECT_NAME}_SE_PACKAGES})
    SET(_SE_OR_FULL_PACKAGE_DIRS ${${PROJECT_NAME}_SE_PACKAGE_DIRS})
  ELSE()
    SET(_SE_OR_FULL_PACKAGES ${${PROJECT_NAME}_PACKAGES})
    SET(_SE_OR_FULL_PACKAGE_DIRS ${${PROJECT_NAME}_PACKAGE_DIRS})
  ENDIF()

  TRIBITS_GET_ENABLED_LIST_LIST(
    _SE_OR_FULL_PACKAGES ${PROJECT_NAME}
    OFF  # ENABLED_FLAG
    TRUE  # INCLUDE_EMPTY
    NON_ENABLED_SE_OR_FULL_PACKAGES  NUM_NON_ENABLED_SE_OR_FULL_PACKAGES)
  #PRINT_VAR(NON_ENABLED_SE_OR_FULL_PACKAGES)

  FOREACH(TRIBITS_PACKAGE ${NON_ENABLED_SE_OR_FULL_PACKAGES})

    # Determine if this is a package to not ignore
    FIND_LIST_ELEMENT(TRIBITS_CPACK_PACKAGES_TO_NOT_IGNORE
       ${TRIBITS_PACKAGE}  TRIBITS_PACKAGE_DONT_IGNORE)

    IF (NOT TRIBITS_PACKAGE_DONT_IGNORE)

      LIST(FIND _SE_OR_FULL_PACKAGES ${TRIBITS_PACKAGE} PACKAGE_IDX)
      LIST(GET _SE_OR_FULL_PACKAGE_DIRS ${PACKAGE_IDX} PACKAGE_DIR)
      # ToDo: Repalce the above O(N) LIST(FIND ...) with a O(1) lookup ...

      # Checking if we have a relative path to the package's files. Since the
      # exclude is a regular expression any "../" will be interpretted as <any
      # char><any char>/ which would never match the package's actual
      # directory. There isn't a direct way in cmake to convert a relative
      # path into an absolute path with string operations so as a way of
      # making sure that we get the correct path of the package we use a
      # find_path for the CMakeLists.txt file for the package. Since the
      # package has to have this file to work correctly it should be
      # guaranteed to be there.
      STRING(REGEX MATCH "[.][.]/" IS_RELATIVE_PATH ${PACKAGE_DIR})
      IF("${IS_RELATIVE_PATH}" STREQUAL "")
        SET(CPACK_SOURCE_IGNORE_FILES "${PROJECT_SOURCE_DIR}/${PACKAGE_DIR}/"
          ${CPACK_SOURCE_IGNORE_FILES})
      ELSE()
        FIND_PATH(ABSOLUTE_PATH  CMakeLists.txt  PATHS
          ${PROJECT_SOURCE_DIR}/${PACKAGE_DIR} NO_DEFAULT_PATH)
        IF("${ABSOLUTE_PATH}" STREQUAL "ABSOLUTE_PATH-NOTFOUND")
          MESSAGE(AUTHOR_WARNING "Relative path found for disabled package"
            " ${TRIBITS_PACKAGE} but package was missing a CMakeLists.txt file."
            " This disabled package will likely not be excluded from a source release")
        ENDIF()
        SET(CPACK_SOURCE_IGNORE_FILES ${ABSOLUTE_PATH} ${CPACK_SOURCE_IGNORE_FILES})
      ENDIF()
    ENDIF()

  ENDFOREACH()

  # Add excludes for git VC files/dirs
  SET(CPACK_SOURCE_IGNORE_FILES
    ${CPACK_SOURCE_IGNORE_FILES}
    /[.]git/
    [.]gitignore$
    [.]egdist$
    )

  # Print the set of excluded files
  IF(${PROJECT_NAME}_VERBOSE_CONFIGURE OR
    ${PROJECT_NAME}_DUMP_CPACK_SOURCE_IGNORE_FILES
    )
    MESSAGE("Exclude files when building source packages")
    FOREACH(item ${CPACK_SOURCE_IGNORE_FILES})
      MESSAGE(${item})
    ENDFOREACH()
  ENDIF()

  # K.3) Set up install component dependencies

  TRIBITS_GET_ENABLED_LIST_LIST(
    ${PROJECT_NAME}_PACKAGES  ${PROJECT_NAME}
    ON  # ENABLED_FLAG
    FALSE  # INCLUDE_EMPTY
    ENABLED_PACKAGES  NUM_ENABLED)
  #message("ENABLED PACKAGES: ${ENABLED_PACKAGES} ${NUM_ENABLED}")

  FOREACH(PKG ${ENABLED_PACKAGES})
    IF(NOT "${${PKG}_LIB_REQUIRED_DEP_PACKAGES}" STREQUAL "")
        string(TOUPPER ${PKG} UPPER_PKG)
        #message("${UPPER_PKG} depends on : ${${PKG}_LIB_REQUIRED_DEP_PACKAGES}")
        SET(CPACK_COMPONENT_${UPPER_PKG}_DEPENDS ${${PKG}_LIB_REQUIRED_DEP_PACKAGES})
    ENDIF()
    #message("${PKG} depends on : ${${PKG}_LIB_REQUIRED_DEP_PACKAGES}")
  ENDFOREACH()

  # K.4) Resetting the name to avoid overwriting registery keys when installing

  IF(WIN32)
    SET(CPACK_PACKAGE_NAME "${CPACK_PACKAGE_NAME}-${${PROJECT_NAME}_VERSION}")
    IF (TPL_ENABLE_MPI)
      SET(CPACK_PACKAGE_NAME "${CPACK_PACKAGE_NAME}-mpi")
    ELSE ()
      SET(CPACK_PACKAGE_NAME "${CPACK_PACKAGE_NAME}-serial")
    ENDIF()
    SET(CPACK_GENERATOR "NSIS")
    SET(CPACK_NSIS_MODIFY_PATH OFF)
  ENDIF()

  # K.5) Determine the source generator
  IF ("${${PROJECT_NAME}_CPACK_SOURCE_GENERATOR_DEFAULT}" STREQUAL "")
    SET(${PROJECT_NAME}_CPACK_SOURCE_GENERATOR_DEFAULT "TGZ")
  ENDIF()
  SET(${PROJECT_NAME}_CPACK_SOURCE_GENERATOR
    ${${PROJECT_NAME}_CPACK_SOURCE_GENERATOR_DEFAULT}
    CACHE STRING
    "The types of soruce generators to use for CPACK_SOURCE_GENERATOR.")
  SET(CPACK_SOURCE_GENERATOR ${${PROJECT_NAME}_CPACK_SOURCE_GENERATOR})

  # K.6) Include <Project>RepoVersion.txt if generated
  SET(PROJECT_REPO_VERSION_FILE
     "${CMAKE_CURRENT_BINARY_DIR}/${${PROJECT_NAME}_REPO_VERSION_FILE_NAME}")
  IF (EXISTS "${PROJECT_REPO_VERSION_FILE}")
    FOREACH(SOURCE_GEN ${CPACK_SOURCE_GENERATOR})
      SET(CPACK_INSTALL_COMMANDS ${CPACK_INSTALL_COMMANDS}
        "${CMAKE_COMMAND} -E copy '${PROJECT_REPO_VERSION_FILE}' '${CMAKE_CURRENT_BINARY_DIR}/_CPack_Packages/Linux-Source/${SOURCE_GEN}/${CPACK_PACKAGE_NAME}-${${PROJECT_NAME}_VERSION}-Source/${${PROJECT_NAME}_REPO_VERSION_FILE_NAME}'")
    ENDFOREACH()
  ENDIF()

  # K.7) Finally process with CPack
  INCLUDE(CPack)

  IF (${PROJECT_NAME}_ENABLE_CONFIGURE_TIMING)
    TIMER_GET_RAW_SECONDS(CPACK_SETUP_TIME_STOP_SECONDS)
    TIMER_PRINT_REL_TIME(${CPACK_SETUP_TIME_START_SECONDS}  ${CPACK_SETUP_TIME_STOP_SECONDS}
      "Total time to set up for CPack packaging")
  ENDIF()

ENDMACRO()


#
# Setup for installation
#

MACRO(TRIBITS_SETUP_FOR_INSTALLATION)

  # Set up to install <Package>Config.cmake, <Project>Config.cmake, and export
  # makefiles.

  IF((${PROJECT_NAME}_ENABLE_INSTALL_CMAKE_CONFIG_FILES
      OR ${PROJECT_NAME}_ENABLE_EXPORT_MAKEFILES)
    AND NOT ${PROJECT_NAME}_ENABLE_INSTALLATION_TESTING
    )

    INCLUDE(TribitsWriteClientExportFiles)

    TRIBITS_WRITE_PROJECT_CLIENT_EXPORT_FILES()

    IF (${PROJECT_NAME}_ENABLE_INSTALL_CMAKE_CONFIG_FILES)
      # TEMPORARY: Install a compatibility copy of ${PROJECT_NAME}Config.cmake
      # where was previously installed to warn and load the new file.
      SET(COMPATIBILITY_CONFIG_INCLUDE ${CMAKE_BINARY_DIR}/${PROJECT_NAME}Config.cmake)
      CONFIGURE_FILE(
        ${${PROJECT_NAME}_TRIBITS_DIR}/${TRIBITS_CMAKE_INSTALLATION_FILES_DIR}/TribitsConfigInclude.cmake.in
        ${COMPATIBILITY_CONFIG_INCLUDE}
        @ONLY
        )
      INSTALL(
        FILES ${COMPATIBILITY_CONFIG_INCLUDE}
        DESTINATION "${${PROJECT_NAME}_INSTALL_INCLUDE_DIR}"
        )
    ENDIF()

  ENDIF()

  # Export the library dependencies. This will let client projects
  # refer to all TPLs used by ${PROJECT_NAME}. (KRL, 26 Nov 2009)
  #

  IF (${PROJECT_NAME}_ENABLE_INSTALL_CMAKE_CONFIG_FILES)
    MESSAGE("")
    MESSAGE("Exporting library dependencies ...")
    MESSAGE("")
    EXPORT_LIBRARY_DEPENDENCIES(
      ${${PROJECT_NAME}_BINARY_DIR}/${PROJECT_NAME}LibraryDepends.cmake )
  ENDIF()

ENDMACRO()


#
# Macro that drives a experimental 'dashboard' target
#

MACRO(TRIBITS_ADD_DASHBOARD_TARGET)

  IF (NOT (WIN32 AND NOT CYGWIN))

    ADVANCED_SET(${PROJECT_NAME}_DASHBOARD_CTEST_ARGS "" CACHE STRING
      "Extra arguments to pass to CTest when calling 'ctest -S' to run the 'dashboard' make target." )

    ADVANCED_SET(CTEST_BUILD_FLAGS "" CACHE STRING
      "Sets CTEST_BUILD_FLAGS on the env before invoking 'ctest -S'." )

    ADVANCED_SET(CTEST_PARALLEL_LEVEL "" CACHE STRING
      "Sets CTEST_PARALLEL_LEVEL on the env before invoking 'ctest -S'." )

    # H.1) Enable all packages that are enabled and have tests enabled

    SET(${PROJECT_NAME}_ENABLED_PACKAGES_LIST)
    SET(${PROJECT_NAME}_ENABLED_PACKAGES_CMAKE_ARG_LIST)
    FOREACH(TRIBITS_PACKAGE ${${PROJECT_NAME}_SE_PACKAGES})
      IF (${PROJECT_NAME}_ENABLE_${TRIBITS_PACKAGE} AND ${TRIBITS_PACKAGE}_ENABLE_TESTS)
        IF (${PROJECT_NAME}_ENABLED_PACKAGES_LIST)
          SET(${PROJECT_NAME}_ENABLED_PACKAGES_LIST
            "${${PROJECT_NAME}_ENABLED_PACKAGES_LIST}\;${TRIBITS_PACKAGE}")
        ELSE()
          SET(${PROJECT_NAME}_ENABLED_PACKAGES_LIST "${TRIBITS_PACKAGE}")
        ENDIF()
        SET(${PROJECT_NAME}_ENABLED_PACKAGES_CMAKE_ARG_LIST
          ${${PROJECT_NAME}_ENABLED_PACKAGES_CMAKE_ARG_LIST} -D${PROJECT_NAME}_ENABLE_${TRIBITS_PACKAGE}=ON)
      ENDIF()
    ENDFOREACH()
    #PRINT_VAR(${PROJECT_NAME}_ENABLED_PACKAGES_LIST)

    SET(EXPR_CMND_ARGS)

    # Hard override options used by basic build and tests
    APPEND_SET(EXPR_CMND_ARGS "TRIBITS_PROJECT_ROOT=${${PROJECT_NAME}_SOURCE_DIR}")
    APPEND_SET(EXPR_CMND_ARGS "${PROJECT_NAME}_TRIBITS_DIR=${${PROJECT_NAME}_TRIBITS_DIR}")
    APPEND_SET(EXPR_CMND_ARGS "${PROJECT_NAME}_WARNINGS_AS_ERRORS_FLAGS='${${PROJECT_NAME}_WARNINGS_AS_ERRORS_FLAGS}'")

    # Conditionally override options used only for testing.  These options have no use in a
    # a basic build/test so we don't want to interfere with options users might set on the env.
    IF (${PROJECT_NAME}_ENABLE_COVERAGE_TESTING)
      APPEND_SET(EXPR_CMND_ARGS "CTEST_DO_COVERAGE_TESTING=TRUE")
    ENDIF()
    IF (CTEST_BUILD_FLAGS)
      APPEND_SET(EXPR_CMND_ARGS "CTEST_BUILD_FLAGS='${CTEST_BUILD_FLAGS}'")
    ENDIF()
    IF (CTEST_PARALLEL_LEVEL)
      APPEND_SET(EXPR_CMND_ARGS "CTEST_PARALLEL_LEVEL='${CTEST_PARALLEL_LEVEL}'")
    ENDIF()
    IF (CTEST_DROP_SITE)
      APPEND_SET(EXPR_CMND_ARGS "CTEST_DROP_SITE=${CTEST_DROP_SITE}")
    ENDIF()
    IF (CTEST_DROP_LOCATION)
      APPEND_SET(EXPR_CMND_ARGS "CTEST_DROP_LOCATION=${CTEST_DROP_LOCATION}")
    ENDIF()
    IF (CTEST_DROP_SITE_COVERAGE)
      APPEND_SET(EXPR_CMND_ARGS "CTEST_DROP_SITE_COVERAGE=${CTEST_DROP_SITE_COVERAGE}")
    ENDIF()
    IF (CTEST_DROP_LOCATION_COVERAGE)
      APPEND_SET(EXPR_CMND_ARGS "CTEST_DROP_LOCATION_COVERAGE=${CTEST_DROP_LOCATION_COVERAGE}")
    ENDIF()

    #PRINT_VAR(${PROJECT_NAME}_EXTRA_REPOSITORIES)
    APPEND_SET(EXPR_CMND_ARGS
      ${PROJECT_NAME}_EXTRAREPOS_FILE=${${PROJECT_NAME}_EXTRAREPOS_FILE})
    APPEND_SET(EXPR_CMND_ARGS
      ${PROJECT_NAME}_ENABLE_KNOWN_EXTERNAL_REPOS_TYPE=${${PROJECT_NAME}_ENABLE_KNOWN_EXTERNAL_REPOS_TYPE})
    APPEND_SET(EXPR_CMND_ARGS
      ${PROJECT_NAME}_IGNORE_MISSING_EXTRA_REPOSITORIES=${${PROJECT_NAME}_IGNORE_MISSING_EXTRA_REPOSITORIES})
    JOIN(${PROJECT_NAME}_EXTRA_REPOSITORIES_JOINED "," FALSE
      ${${PROJECT_NAME}_EXTRA_REPOSITORIES})
    APPEND_SET(EXPR_CMND_ARGS
      ${PROJECT_NAME}_EXTRA_REPOSITORIES=${${PROJECT_NAME}_EXTRA_REPOSITORIES_JOINED})

    #PRINT_VAR(EXPR_CMND_ARGS)

    # H.2) Add the custom target to enable all the packages with tests enabled

    ADD_CUSTOM_TARGET(dashboard

      VERBATIM

      # WARNING: The echoed command and the actual commands are duplicated!  You have to reproduce them!

      COMMAND echo
      COMMAND echo "***************************************************"
      COMMAND echo "*** Running incremental experimental dashboard ***"
      COMMAND echo "***************************************************"
      COMMAND echo
      COMMAND echo ${PROJECT_NAME}_ENABLED_PACKAGES_LIST=${${PROJECT_NAME}_ENABLED_PACKAGES_LIST}
      COMMAND echo

      COMMAND echo
      COMMAND echo "***"
      COMMAND echo "*** A) Clean out the list of packages"
      COMMAND echo "***"
      COMMAND echo
      COMMAND echo Running: ${CMAKE_COMMAND} -D${PROJECT_NAME}_UNENABLE_ENABLED_PACKAGES:BOOL=TRUE
        -D${PROJECT_NAME}_ALLOW_NO_PACKAGES:BOOL=ON -D${PROJECT_NAME}_ENABLE_ALL_PACKAGES:BOOL=OFF ${PROJECT_SOURCE_DIR}
      COMMAND echo
      COMMAND ${CMAKE_COMMAND} -D${PROJECT_NAME}_UNENABLE_ENABLED_PACKAGES:BOOL=TRUE
        -D${PROJECT_NAME}_ALLOW_NO_PACKAGES:BOOL=ON -D${PROJECT_NAME}_ENABLE_ALL_PACKAGES:BOOL=OFF ${PROJECT_SOURCE_DIR}

      # NOTE: Above, if ${PROJECT_NAME}_ENABLE_ALL_PACKAGES was set in CMakeCache.txt, then setting
      # -D${PROJECT_NAME}_ENABLE_ALL_PACKAGES:BOOL=OFF will turn it off in the cache.  Note that it will
      # never be turned on again which means that the list of packages will be set explicitly below.

      COMMAND echo
      COMMAND echo "***"
      COMMAND echo "*** B) Run the dashboard command setting the list of packages"
      COMMAND echo "***"
      COMMAND echo
      COMMAND echo Running: env ${EXPR_CMND_ARGS}
        ${PROJECT_NAME}_PACKAGES=${${PROJECT_NAME}_ENABLED_PACKAGES_LIST}
        PROJECT_SOURCE_DIR=${PROJECT_SOURCE_DIR}
        ${CMAKE_CTEST_COMMAND} ${${PROJECT_NAME}_DASHBOARD_CTEST_ARGS} -S
          ${${PROJECT_NAME}_TRIBITS_DIR}/ctest/experimental_build_test.cmake
      COMMAND echo
      COMMAND env ${EXPR_CMND_ARGS}
        ${PROJECT_NAME}_PACKAGES=${${PROJECT_NAME}_ENABLED_PACKAGES_LIST}
        PROJECT_SOURCE_DIR=${PROJECT_SOURCE_DIR}
        ${CMAKE_CTEST_COMMAND} ${${PROJECT_NAME}_DASHBOARD_CTEST_ARGS} -S
          ${${PROJECT_NAME}_TRIBITS_DIR}/ctest/experimental_build_test.cmake || echo

      # 2009/07/05: rabartl: Above, I added the ending '|| echo' to always make
      # the command pass so that 'make' will not stop and avoid this last command
      # to set back the enabled packages.

      COMMAND echo
      COMMAND echo "***"
      COMMAND echo "*** C) Clean out the list of packages again to clean the cache file"
      COMMAND echo "***"
      COMMAND echo
      COMMAND echo Running: ${CMAKE_COMMAND} -D${PROJECT_NAME}_UNENABLE_ENABLED_PACKAGES:BOOL=TRUE
        -D${PROJECT_NAME}_ALLOW_NO_PACKAGES:BOOL=ON -D${PROJECT_NAME}_ENABLE_ALL_PACKAGES:BOOL=OFF ${PROJECT_SOURCE_DIR}
      COMMAND echo
      COMMAND ${CMAKE_COMMAND} -D${PROJECT_NAME}_UNENABLE_ENABLED_PACKAGES:BOOL=TRUE
        -D${PROJECT_NAME}_ALLOW_NO_PACKAGES:BOOL=ON -D${PROJECT_NAME}_ENABLE_ALL_PACKAGES:BOOL=OFF ${PROJECT_SOURCE_DIR}

      COMMAND echo
      COMMAND echo "***"
      COMMAND echo "*** D) Reconfigure with the original package list"
      COMMAND echo "***"
      COMMAND echo
      COMMAND echo Running: ${CMAKE_COMMAND} ${${PROJECT_NAME}_ENABLED_PACKAGES_CMAKE_ARG_LIST}
        -D${PROJECT_NAME}_ALLOW_NO_PACKAGES:BOOL=ON ${PROJECT_SOURCE_DIR}
      COMMAND echo
      COMMAND ${CMAKE_COMMAND} ${${PROJECT_NAME}_ENABLED_PACKAGES_CMAKE_ARG_LIST}
        -D${PROJECT_NAME}_ALLOW_NO_PACKAGES:BOOL=ON ${PROJECT_SOURCE_DIR}

      COMMAND echo
      COMMAND echo "See the results at http://${CTEST_DROP_SITE}${CTEST_DROP_LOCATION}&display=project\#Experimental"
      COMMAND echo

      )

  ENDIF()

ENDMACRO()


#
# @MACRO: TRIBITS_EXCLUDE_FILES()
#
# Exclude package files/dirs from the source distribution by appending
# ``CPACK_SOURCE_IGNORE_FILES``.
#
# Usage::
#
#  TRIBITS_EXCLUDE_FILES(<file0> <file1> ...)
#
# This is called in the package's top-level `<packageDir>/CMakeLists.txt`_
# file and each file or directory name ``<filei>`` is actually interpreted by
# CMake/CPack as a regex that is prefixed by the project's and package's
# source directory names so as to not exclude files and directories of the
# same name and path from other packages.  If ``<filei>`` is an absolute path
# it it not prefixed but is appended to ``CPACK_SOURCE_IGNORE_FILES``
# unmodified.
#
# In general, do **NOT** put in excludes for files and directories that are
# not under this package's source tree.  If the given package is not enabled,
# then this command will never be called! For example, don't put in excludes
# for PackageB's files in PackageA's ``CMakeLists.txt`` file because if
# PackageB is enabled but PackageA is not, the excludes for PackageB will
# never get added to ``CPACK_SOURCE_IGNORE_FILES``.
#
# Also, be careful to note that the ``<filei>`` arguments are actually regexes
# and one must be very careful not understand how CPack will use these regexes
# to match files that get excluded from the tarball.  For more details, see
# `Creating Source Distributions`_.
#    
MACRO(TRIBITS_EXCLUDE_FILES)

  SET(FILES_TO_EXCLUDE ${ARGN})
  
  # Need to add "/<project source dir>/<package dir>/" to each file to prevent
  # someone from trying to exclude a file like "readme" and having it
  # inadvertently exclude a file matching that name in another package.
  SET(MODIFIED_FILES_TO_EXCLUDE "")

  SET(${PROJECT_NAME}_SOURCE_PATH ${${PROJECT_NAME}_SOURCE_DIR})

  LIST(FIND ${PROJECT_NAME}_PACKAGES ${PACKAGE_NAME} PACKAGE_IDX)
  LIST(GET ${PROJECT_NAME}_PACKAGE_DIRS ${PACKAGE_IDX} PACKAGE_DIR)

  FOREACH(FILE ${FILES_TO_EXCLUDE})
    #Ensure that if the full path was specified for the file that we don't add
    #"/<project source dir>/<package dir>/" again.
    SET(MATCH_STRING "${${PROJECT_NAME}_SOURCE_PATH}/${PACKAGE_DIR}")
    STRING(REGEX MATCH ${MATCH_STRING} MATCHED ${FILE} )
    IF(NOT MATCHED)
      LIST(APPEND MODIFIED_FILES_TO_EXCLUDE
        ${${PROJECT_NAME}_SOURCE_PATH}/${PACKAGE_DIR}/${FILE})
    ELSE()
      LIST(APPEND MODIFIED_FILES_TO_EXCLUDE ${FILE})
    ENDIF()
  ENDFOREACH()

#Leaving in for debugging purposes
#  MESSAGE("List of files being excluded for package ${PACKAGE_NAME}")
#  FOREACH(NEW_FILE ${MODIFIED_FILES_TO_EXCLUDE})
#    MESSAGE(${NEW_FILE})
#  ENDFOREACH()

  LIST(APPEND CPACK_SOURCE_IGNORE_FILES ${MODIFIED_FILES_TO_EXCLUDE})
  SET(CPACK_SOURCE_IGNORE_FILES ${CPACK_SOURCE_IGNORE_FILES} PARENT_SCOPE)

ENDMACRO()


#
#  Macro for helping set up exclude files only for the packages that will not
#  be supporting autotools.
#
MACRO(TRIBITS_EXCLUDE_AUTOTOOLS_FILES) # PACKAGE_NAME LIST_RETURN)
  SET(AUTOTOOLS_FILES
    configure.ac$
    configure$
    Makefile.am$
    Makefile.in$
    bootstrap$
    .*[.]m4$
    config/
    )

  SET(FILES_TO_EXCLUDE)
  FOREACH(FILE ${AUTOTOOLS_FILES})
    LIST(APPEND FILES_TO_EXCLUDE ${FILE} \(.*/\)*${FILE})
  ENDFOREACH()

  TRIBITS_EXCLUDE_FILES(${FILES_TO_EXCLUDE})

ENDMACRO()<|MERGE_RESOLUTION|>--- conflicted
+++ resolved
@@ -303,32 +303,12 @@
       "If on, then the property LINK_SEARCH_START_STATIC will be added to all executables." )
   ENDIF()
 
-<<<<<<< HEAD
   ADVANCED_SET(${PROJECT_NAME}_LIBRARY_NAME_PREFIX ""
     CACHE STRING
     "Prefix for all ${PROJECT_NAME} library names. If set to, for example, 'prefix_',
     libraries will be named and installed as 'prefix_<libname>.*'.  Default is '' (no prefix)."
     )
 
-  ADVANCED_SET(${PROJECT_NAME}_INSTALL_INCLUDE_DIR "include"
-    CACHE PATH
-    "Location where the headers will be installed.  If given as a relative path, it will be relative to ${CMAKE_INSTALL_PREFIX}.  If given as an absolute path, it will used as such.  Default is 'include'"
-    )
-
-  ADVANCED_SET(${PROJECT_NAME}_INSTALL_LIB_DIR "lib"
-    CACHE PATH
-    "Location where the libraries will be installed.  If given as a relative path, it will be relative to ${CMAKE_INSTALL_PREFIX}.  If given as an absolute path, it will used as such.  Default is 'lib'"
-    )
-
-  ADVANCED_SET(${PROJECT_NAME}_INSTALL_RUNTIME_DIR "bin"
-    CACHE PATH
-    "Location where the runtime DLLs and designated programs will be installed.  If given as a relative path, it will be relative to ${CMAKE_INSTALL_PREFIX}.  If given as an absolute path, it will used as such.  Default is 'bin'"
-    )
-
-  ADVANCED_SET(${PROJECT_NAME}_INSTALL_EXAMPLE_DIR "example"
-    CACHE PATH
-    "Location where assorted examples will be installed.  If given as a relative path, it will be relative to ${CMAKE_INSTALL_PREFIX}.  If given as an absolute path, it will used as such.  Default is 'example'"
-=======
   IF ("${${PROJECT_NAME}_USE_GNUINSTALLDIRS_DEFAULT}" STREQUAL "")
     SET(${PROJECT_NAME}_USE_GNUINSTALLDIRS_DEFAULT FALSE)  # Maintain backward compatibility
   ENDIF()
@@ -336,7 +316,6 @@
     ${${PROJECT_NAME}_USE_GNUINSTALLDIRS_DEFAULT}
     CACHE BOOL
     "If set to TRUE, then CMake GNUInstallDris modules is used to pick standard install paths by default."
->>>>>>> 704d3626
     )
 
   IF ("${${PROJECT_NAME}_INSTALL_LIBRARIES_AND_HEADERS_DEFAULT}" STREQUAL "")
