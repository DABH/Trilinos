# @HEADER
# ************************************************************************
#
#            TriBITS: Tribal Build, Integrate, and Test System
#                    Copyright 2013 Sandia Corporation
#
# Under the terms of Contract DE-AC04-94AL85000 with Sandia Corporation,
# the U.S. Government retains certain rights in this software.
#
# Redistribution and use in source and binary forms, with or without
# modification, are permitted provided that the following conditions are
# met:
#
# 1. Redistributions of source code must retain the above copyright
# notice, this list of conditions and the following disclaimer.
#
# 2. Redistributions in binary form must reproduce the above copyright
# notice, this list of conditions and the following disclaimer in the
# documentation and/or other materials provided with the distribution.
#
# 3. Neither the name of the Corporation nor the names of the
# contributors may be used to endorse or promote products derived from
# this software without specific prior written permission.
#
# THIS SOFTWARE IS PROVIDED BY SANDIA CORPORATION "AS IS" AND ANY
# EXPRESS OR IMPLIED WARRANTIES, INCLUDING, BUT NOT LIMITED TO, THE
# IMPLIED WARRANTIES OF MERCHANTABILITY AND FITNESS FOR A PARTICULAR
# PURPOSE ARE DISCLAIMED. IN NO EVENT SHALL SANDIA CORPORATION OR THE
# CONTRIBUTORS BE LIABLE FOR ANY DIRECT, INDIRECT, INCIDENTAL, SPECIAL,
# EXEMPLARY, OR CONSEQUENTIAL DAMAGES (INCLUDING, BUT NOT LIMITED TO,
# PROCUREMENT OF SUBSTITUTE GOODS OR SERVICES; LOSS OF USE, DATA, OR
# PROFITS; OR BUSINESS INTERRUPTION) HOWEVER CAUSED AND ON ANY THEORY OF
# LIABILITY, WHETHER IN CONTRACT, STRICT LIABILITY, OR TORT (INCLUDING
# NEGLIGENCE OR OTHERWISE) ARISING IN ANY WAY OUT OF THE USE OF THIS
# SOFTWARE, EVEN IF ADVISED OF THE POSSIBILITY OF SUCH DAMAGE.
#
# ************************************************************************
# @HEADER


INCLUDE(TribitsConstants)
INCLUDE(TribitsProcessExtraRepositoriesList)
INCLUDE(TribitsProcessPackagesAndDirsLists)
INCLUDE(TribitsProcessTplsLists)
INCLUDE(TribitsAdjustPackageEnables)
INCLUDE(TribitsSetupMPI)
INCLUDE(TribitsTestCategories)
INCLUDE(TribitsGeneralMacros)
INCLUDE(TribitsAddTestHelpers)

INCLUDE(TribitsAddOptionAndDefine)
INCLUDE(AdvancedOption)
INCLUDE(AdvancedSet)
INCLUDE(AppendStringVar)
INCLUDE(AppendStringVarWithSep)
INCLUDE(AssertAndTouchDefined)
INCLUDE(CMakeBuildTypesList)
INCLUDE(FindListElement)
INCLUDE(GlobalNullSet)
INCLUDE(PrintNonemptyVar)
INCLUDE(PrintVar)
INCLUDE(RemoveGlobalDuplicates)
INCLUDE(Split)
INCLUDE(TimingUtils)

INCLUDE(CheckIncludeFileCXX)


#
# Assert and setup project binary directory and other project variables.
#
MACRO(TRIBITS_ASSERT_AND_SETUP_PROJECT_AND_STATIC_SYSTEM_VARS)

  IF ("${CMAKE_CURRENT_SOURCE_DIR}" STREQUAL "${CMAKE_CURRENT_BINARY_DIR}")
    MESSAGE(FATAL_ERROR "ERROR! "
      "CMAKE_CURRENT_SOURCE_DIR=${CMAKE_CURRENT_SOURCE_DIR}"
      " == CMAKE_CURRENT_BINARY_DIR=${CMAKE_CURRENT_BINARY_DIR}"
      "\n${PROJECT_NAME} does not support in source builds!\n"
      "NOTE: You must now delete the CMakeCache.txt file and the CMakeFiles/ directory under"
      " the source directory for ${PROJECT_NAME} or you will not be able to configure ${PROJECT_NAME} correctly!"
      "\nYou must now run something like:\n"
      "  $ rm -r CMakeCache.txt CMakeFiles/"
      "\n"
      "Please create a different directory and configure ${PROJECT_NAME} under that such as:\n"
      "  $ mkdir MY_BUILD\n"
      "  $ cd MY_BUILD\n"
      "  $ cmake [OPTIONS] .."
      )
  ENDIF()

  STRING(TOUPPER ${PROJECT_NAME} PROJECT_NAME_UC)
  SET(PROJECT_SOURCE_DIR ${CMAKE_CURRENT_SOURCE_DIR} CACHE INTERNAL "")
  SET(PROJECT_BINARY_DIR ${CMAKE_CURRENT_BINARY_DIR} CACHE INTERNAL "")
  PRINT_VAR(PROJECT_SOURCE_DIR)
  PRINT_VAR(PROJECT_BINARY_DIR)
  # Above, we put these in the cache so we can grep them out of the cache file
  
  #
  # Print some basic static info provided by CMake automatically
  #

  PRINT_VAR(CMAKE_VERSION)

ENDMACRO()


#
# Set up some really basic system variables.
#
# This macro needs to be called *before* the user *.cmake option files are
# read in so that there is an opportunity to override these.
#
MACRO(TRIBITS_SETUP_BASIC_SYSTEM_VARS)

  # CMAKE_HOST_SYSTEM_NAME is provided by CMake automatically but can actually
  # be overridded in the cache.
  PRINT_VAR(CMAKE_HOST_SYSTEM_NAME)
  
  SITE_NAME(${PROJECT_NAME}_HOSTNAME)
  MARK_AS_ADVANCED(${PROJECT_NAME}_HOSTNAME)
  PRINT_VAR(${PROJECT_NAME}_HOSTNAME)

  # NOTE: CMAKE_HOST_SYSTEM_NAME and ${PROJECT_NAME}_HOSTNAME are used by
  # TRIBITS_ADD[_ADVANCED]_TEST() to include/exclude tests based in the
  # arguments HOSTS, XHOSTS, HOSTTYPES, AND XHOSTTYPES.

ENDMACRO()


#
# Find Python
#

MACRO(TRIBITS_FIND_PYTHON_INTERP)
  INCLUDE(TribitsFindPythonInterp)
  TRIBITS_FIND_PYTHON()
  PRINT_VAR(PYTHON_EXECUTABLE)
ENDMACRO()

#
# Define and option to include a file that reads in a bunch of options
#
#

MACRO(TRIBITS_READ_IN_OPTIONS_FROM_FILE)

  SET( ${PROJECT_NAME}_CONFIGURE_OPTIONS_FILE "" CACHE FILEPATH
    "Name of an optional file that is included first to define any cmake options with SET( ... CACHE ...) calls.  NOTE: paths can be separated by commas instead of semicolons but paths cannot contain commas."
    )

  SPLIT("${${PROJECT_NAME}_CONFIGURE_OPTIONS_FILE}"  "," ${PROJECT_NAME}_CONFIGURE_OPTIONS_FILE)

  FOREACH (CONFIG_OPTS_FILE ${${PROJECT_NAME}_CONFIGURE_OPTIONS_FILE})
    MESSAGE("-- " "Reading in configuration options from ${CONFIG_OPTS_FILE} ...")
    TRIBITS_TRACE_FILE_PROCESSING(PROJECT  INCLUDE  "${CONFIG_OPTS_FILE}")
    INCLUDE(${CONFIG_OPTS_FILE})
  ENDFOREACH()


ENDMACRO()


#
# Define all of the standard global package architecture options.
#

MACRO(TRIBITS_DEFINE_GLOBAL_OPTIONS_AND_DEFINE_EXTRA_REPOS)

  SET( ${PROJECT_NAME}_ENABLE_ALL_PACKAGES OFF CACHE BOOL
    "Enable all packages PT packages (ST packages as well if ${PROJECT_NAME}_ENABLE_SECONDARY_TESTED_CODE is true)." )

  SET(${PROJECT_NAME}_ENABLE_ALL_OPTIONAL_PACKAGES ON CACHE BOOL
    "Recursively enable all optional packages for set of enabled packages." )

  SET( ${PROJECT_NAME}_INSTALL_EXECUTABLES ON CACHE BOOL
    "Enable the installation of executables provided by the ${PROJECT_NAME} packages." )

  ADVANCED_SET(${PROJECT_NAME}_ENABLE_ALL_FORWARD_DEP_PACKAGES OFF CACHE BOOL
    "Recursively enable all packages that have required or optional dependencies for set of enabled packages." )

  IF (${PROJECT_NAME}_DISABLE_ENABLED_FORWARD_DEP_PACKAGES_DEFAULT STREQUAL "")
    SET(${PROJECT_NAME}_DISABLE_ENABLED_FORWARD_DEP_PACKAGES_DEFAULT OFF)
  ENDIF()
  SET(${PROJECT_NAME}_DISABLE_ENABLED_FORWARD_DEP_PACKAGES
    ${${PROJECT_NAME}_DISABLE_ENABLED_FORWARD_DEP_PACKAGES_DEFAULT}
    CACHE BOOL
    "Disable (and printing warning) for enabled packages that have hard-disabled upstream dependencies.  Otherwise, is to raises a fatal configure failure." )

  SET_CACHE_ON_OFF_EMPTY( ${PROJECT_NAME}_ENABLE_TESTS ""
    "Enable tests in all packages  (set to ON, OFF, or leave empty)." )

  SET_CACHE_ON_OFF_EMPTY(${PROJECT_NAME}_ENABLE_EXAMPLES ""
    "Enable examples in all packages  (set to ON, OFF, or leave empty).  If left empty, then this will be set to ON if ${PROJECT_NAME}_ENABLE_TESTS=ON" )

  IF (${PROJECT_NAME}_ENABLE_TESTS AND ${PROJECT_NAME}_ENABLE_EXAMPLES STREQUAL "")
    MESSAGE(STATUS "Setting ${PROJECT_NAME}_ENABLE_EXAMPLES=ON because ${PROJECT_NAME}_ENABLE_TESTS=ON")
    SET(${PROJECT_NAME}_ENABLE_EXAMPLES ON)
  ENDIF()

  ADVANCED_SET( ${PROJECT_NAME}_UNENABLE_ENABLED_PACKAGES OFF CACHE BOOL
    "Set to empty all package enables (set to OFF at end)." )

  ADVANCED_OPTION(${PROJECT_NAME}_REMOVE_DEFAULT_PACKAGE_DISABLES
    "Removes all default disables from the packages list.  Used for testing etc."
    OFF )
  
  IF ("${${PROJECT_NAME}_ENABLE_C_DEFAULT}" STREQUAL "")
    SET(${PROJECT_NAME}_ENABLE_C_DEFAULT ON)
  ENDIF()
  ADVANCED_OPTION(${PROJECT_NAME}_ENABLE_C
    "Enable the C compiler and related code"
    ${${PROJECT_NAME}_ENABLE_C_DEFAULT} )
  
  IF ("${${PROJECT_NAME}_ENABLE_CXX_DEFAULT}" STREQUAL "")
    SET(${PROJECT_NAME}_ENABLE_CXX_DEFAULT ON)
  ENDIF()
  ADVANCED_OPTION(${PROJECT_NAME}_ENABLE_CXX
    "Enable the C++ compiler and related code"
    ${${PROJECT_NAME}_ENABLE_CXX_DEFAULT} )
 
  IF ("${${PROJECT_NAME}_ENABLE_CXX11_DEFAULT}" STREQUAL "")
    SET(${PROJECT_NAME}_ENABLE_CXX11_DEFAULT OFF)
  ENDIF()
  ADVANCED_OPTION(${PROJECT_NAME}_ENABLE_CXX11
    "Enable the C++11 compiler options and related code (see ${PROJECT_NAME}_CXX11_FLAGS)"
    ${${PROJECT_NAME}_ENABLE_CXX11_DEFAULT} )

  IF(WIN32 AND NOT CYGWIN)
    IF ("${${PROJECT_NAME}_ENABLE_Fortran}" STREQUAL "")
      MESSAGE(STATUS "Warning: Setting ${PROJECT_NAME}_ENABLE_Fortran=OFF by default"
        " because this is Windows (not cygwin) and we assume to not have Fortran!")
    ENDIF()
    SET(${PROJECT_NAME}_ENABLE_Fortran_DEFAULT OFF)
  ELSE()
    SET(${PROJECT_NAME}_ENABLE_Fortran_DEFAULT ON)
  ENDIF()

  OPTION(${PROJECT_NAME}_ENABLE_Fortran
    "Enable the Fortran compiler and related code"
    ${${PROJECT_NAME}_ENABLE_Fortran_DEFAULT} )
  
  ADVANCED_OPTION(${PROJECT_NAME}_SKIP_FORTRANCINTERFACE_VERIFY_TEST
    "Skip the Fortran/C++ compatibility test"
    OFF )

  ADVANCED_SET(${PROJECT_NAME}_EXTRA_LINK_FLAGS ""
    CACHE STRING
    "Extra flags added to the end of every linked executable"
    )
  
  # OpenMP is similar to a TPL in some respects, but requires only compiler
  # flags to enable
  
  OPTION(${PROJECT_NAME}_ENABLE_OpenMP
    "Build with OpenMP support." OFF)

  IF (CMAKE_BUILD_TYPE STREQUAL "DEBUG")
    SET(${PROJECT_NAME}_ENABLE_DEBUG_DEFAULT ON)
  ELSE()
    SET(${PROJECT_NAME}_ENABLE_DEBUG_DEFAULT OFF)
  ENDIF()
  SET(${PROJECT_NAME}_ENABLE_DEBUG ${${PROJECT_NAME}_ENABLE_DEBUG_DEFAULT} CACHE BOOL
    "Enable debug checking for ${PROJECT_NAME} packages.  Off by default unless CMAKE_BUILD_TYPE=\"DEBUG\"." )

  SET(${PROJECT_NAME}_ENABLE_TEUCHOS_TIME_MONITOR ON
    CACHE BOOL
    "Enable support for Teuchos Time Monitors in all Trilinos packages that support it."
    )

  ADVANCED_SET(${PROJECT_NAME}_SHOW_DEPRECATED_WARNINGS ON
    CACHE BOOL
    "Show warnings about deprecated code"
    )

  ADVANCED_SET(${PROJECT_NAME}_HIDE_DEPRECATED_CODE OFF
    CACHE BOOL
    "Show warnings about deprecated code"
    )

  ADVANCED_SET(${PROJECT_NAME}_VERBOSE_CONFIGURE OFF
    CACHE BOOL
    "Make the ${PROJECT_NAME} configure process verbose."
    )

  ADVANCED_SET(${PROJECT_NAME}_TRACE_FILE_PROCESSING
    ${${PROJECT_NAME}_VERBOSE_CONFIGURE}
    CACHE BOOL
    "Print out when all of the various files get processed."
    )
  
  ADVANCED_SET(${PROJECT_NAME}_ENABLE_EXPLICIT_INSTANTIATION OFF
    CACHE BOOL
    "Enable explicit template instantiation in all packages that support it"
    )

  ADVANCED_OPTION(BUILD_SHARED_LIBS "Build shared libraries." OFF)

  ADVANCED_SET(TPL_FIND_SHARED_LIBS ON CACHE BOOL
    "If ON, then the TPL system will find shared libs if the exist, otherwise will only find static libs." )

  IF ("${CMAKE_VERSION}" VERSION_GREATER "2.8.4")
    #MESSAGE("This is CMake 2.8.5!")
    ADVANCED_SET(${PROJECT_NAME}_LINK_SEARCH_START_STATIC OFF CACHE BOOL
      "If on, then the property LINK_SEARCH_START_STATIC will be added to all executables." )
  ENDIF()

  ADVANCED_SET(${PROJECT_NAME}_LIBRARY_NAME_PREFIX ""
    CACHE STRING
    "Prefix for all ${PROJECT_NAME} library names. If set to, for example, 'prefix_',
    libraries will be named and installed as 'prefix_<libname>.*'.  Default is '' (no prefix)."
    )

  IF ("${${PROJECT_NAME}_USE_GNUINSTALLDIRS_DEFAULT}" STREQUAL "")
    SET(${PROJECT_NAME}_USE_GNUINSTALLDIRS_DEFAULT FALSE)  # Maintain backward compatibility
  ENDIF()
  ADVANCED_SET( ${PROJECT_NAME}_USE_GNUINSTALLDIRS
    ${${PROJECT_NAME}_USE_GNUINSTALLDIRS_DEFAULT}
    CACHE BOOL
    "If set to TRUE, then CMake GNUInstallDris modules is used to pick standard install paths by default."
    )

  IF ("${${PROJECT_NAME}_INSTALL_LIBRARIES_AND_HEADERS_DEFAULT}" STREQUAL "")
    # Assume the TriBITS project wants to install headers and libraries by default
    SET(${PROJECT_NAME}_INSTALL_LIBRARIES_AND_HEADERS_DEFAULT ON)
  ENDIF()

  ADVANCED_SET(${PROJECT_NAME}_INSTALL_LIBRARIES_AND_HEADERS
    ${${PROJECT_NAME}_INSTALL_LIBRARIES_AND_HEADERS_DEFAULT}
    CACHE BOOL
    "Install libraries and headers (default is ${${PROJECT_NAME}_INSTALL_LIBRARIES_AND_HEADERS_DEFAULT}).  NOTE: Shared libraries are always installed since they are needed by executables."
    )

  IF ("${${PROJECT_NAME}_ENABLE_EXPORT_MAKEFILES_DEFAULT}" STREQUAL "")
    IF(WIN32 AND NOT CYGWIN)
      SET(${PROJECT_NAME}_ENABLE_EXPORT_MAKEFILES_DEFAULT OFF)
    ELSE()
      SET(${PROJECT_NAME}_ENABLE_EXPORT_MAKEFILES_DEFAULT ON)
    ENDIF()
  ENDIF()

  ADVANCED_SET(${PROJECT_NAME}_ENABLE_EXPORT_MAKEFILES
    ${${PROJECT_NAME}_ENABLE_EXPORT_MAKEFILES_DEFAULT}
    CACHE BOOL
    "Determines if export makefiles will be create and installed."
    )

  # Creating <Package>Config.cmake files is currently *very* expensive for large
  # TriBITS projects so we disable this by default for TriBITS.
  IF ("${${PROJECT_NAME}_ENABLE_INSTALL_CMAKE_CONFIG_FILES_DEFAULT}" STREQUAL "")
    SET(${PROJECT_NAME}_ENABLE_INSTALL_CMAKE_CONFIG_FILES_DEFAULT OFF)
  ENDIF()

  ADVANCED_SET(${PROJECT_NAME}_ENABLE_INSTALL_CMAKE_CONFIG_FILES
    ${${PROJECT_NAME}_ENABLE_INSTALL_CMAKE_CONFIG_FILES_DEFAULT}
    CACHE BOOL
    "Determines if ${PROJECT_NAME}Config.cmake and <PACKAGE>Config.cmake files are created or not."
    )

  IF (NOT ${PROJECT_NAME}_GENERATE_EXPORT_FILE_DEPENDENCIES_DEFAULT)
    # We need to generate the dependency logic for export dependency files if
    # asked.
    IF (${PROJECT_NAME}_ENABLE_EXPORT_MAKEFILES OR
      ${PROJECT_NAME}_ENABLE_INSTALL_CMAKE_CONFIG_FILES
      )
      SET(${PROJECT_NAME}_GENERATE_EXPORT_FILE_DEPENDENCIES_DEFAULT ON)
    ELSE()
      SET(${PROJECT_NAME}_GENERATE_EXPORT_FILE_DEPENDENCIES_DEFAULT OFF)
    ENDIF()
  ENDIF()
  ADVANCED_SET(${PROJECT_NAME}_GENERATE_EXPORT_FILE_DEPENDENCIES
     ${${PROJECT_NAME}_GENERATE_EXPORT_FILE_DEPENDENCIES_DEFAULT} CACHE BOOL
    "Generate packages dependency data-structures needed for depenency export files." )

  # ${PROJECT_NAME}_ELEVATE_SS_TO_PS is depreciated!
  IF (${PROJECT_NAME}_ELEVATE_SS_TO_PS_DEFAULT)
    IF (${PROJECT_NAME}_VERBOSE_CONFIGURE)
      MESSAGE("-- " "WARNING: ${PROJECT_NAME}_ELEVATE_SS_TO_PS_DEFAULT is depricated."
        "  Use ${PROJECT_NAME}_ELEVATE_ST_TO_PT_DEFAULT instead!")
    ENDIF()
    SET(${PROJECT_NAME}_ELEVATE_ST_TO_PT_DEFAULT ON)
  ENDIF()

  IF ("${${PROJECT_NAME}_ELEVATE_ST_TO_PT_DEFAULT}" STREQUAL "")
    SET(${PROJECT_NAME}_ELEVATE_ST_TO_PT_DEFAULT OFF)
  ENDIF()
  ADVANCED_SET( ${PROJECT_NAME}_ELEVATE_ST_TO_PT
    ${${PROJECT_NAME}_ELEVATE_ST_TO_PT_DEFAULT}
    CACHE BOOL
    "Elevate all defined ST SE packages to PT packages." )

  IF ("${${PROJECT_NAME}_ENABLE_CPACK_PACKAGING_DEFAULT}" STREQUAL "")
    SET(${PROJECT_NAME}_ENABLE_CPACK_PACKAGING_DEFAULT OFF)
  ENDIF()
  ADVANCED_SET( ${PROJECT_NAME}_ENABLE_CPACK_PACKAGING
     ${${PROJECT_NAME}_ENABLE_CPACK_PACKAGING_DEFAULT}
     CACHE BOOL
    "Eanble support for creating a distribution using CPack" )

  IF ("${${PROJECT_NAME}_EXCLUDE_DISABLED_SUBPACKAGES_FROM_DISTRIBUTION_DEFAULT}" STREQUAL "")
    SET(${PROJECT_NAME}_EXCLUDE_DISABLED_SUBPACKAGES_FROM_DISTRIBUTION_DEFAULT TRUE)
  ENDIF()
  ADVANCED_SET( ${PROJECT_NAME}_EXCLUDE_DISABLED_SUBPACKAGES_FROM_DISTRIBUTION
    ${${PROJECT_NAME}_EXCLUDE_DISABLED_SUBPACKAGES_FROM_DISTRIBUTION_DEFAULT}
    CACHE BOOL
    "Excluded disabled packages from the CPack-generated distribution.")

  ADVANCED_SET( ${PROJECT_NAME}_ENABLE_SECONDARY_TESTED_CODE OFF CACHE BOOL
    "Allow Secondary Tested (ST) packages and code to be implicitly enabled." )
  
  IF ("${${PROJECT_NAME}_TEST_CATEGORIES_DEFAULT}" STREQUAL "")
    SET(${PROJECT_NAME}_TEST_CATEGORIES_DEFAULT NIGHTLY)
  ENDIF()  
  ADVANCED_SET(${PROJECT_NAME}_TEST_CATEGORIES
     ${${PROJECT_NAME}_TEST_CATEGORIES_DEFAULT}
     CACHE STRING
    "List of categories of tests to enable: '${${PROJECT_NAME}_VALID_CATEGORIES_STR}' (default `${${PROJECT_NAME}_TEST_CATEGORIES_DEFAULT}`)."
    )
  TRIBITS_ASSERT_VALID_CATEGORIES(${${PROJECT_NAME}_TEST_CATEGORIES})

  ADVANCED_SET(${PROJECT_NAME}_GENERATE_REPO_VERSION_FILE OFF CACHE BOOL
    "Generate a <ProjectName>RepoVersion.txt file.")
<<<<<<< HEAD
=======
  
  ADVANCED_SET(${PROJECT_NAME}_SCALE_TEST_TIMEOUT 1.0 CACHE STRING
    "Scale factor for global DART_TESTING_TIMEOUT and individual test TIMEOUT (default 1.0)."
    )
  # NOTE: This value is 1.0, *NOT* 1!  This is used in TRIBITS_SCALE_TIMEOUT()
  # and there are unit tests that rely on this default!
>>>>>>> c1c284ab

  ADVANCED_SET(${PROJECT_NAME}_REL_CPU_SPEED 1.0 CACHE STRING
    "Relative CPU speed of the computer used to scale performance tests (default 1.0)."
    )

  ADVANCED_SET( ${PROJECT_NAME}_ENABLE_DEVELOPMENT_MODE
    ${${PROJECT_NAME}_ENABLE_DEVELOPMENT_MODE_DEFAULT}
    CACHE BOOL
    "Determines if a variety of development mode checks are turned on by default or not." )

  ADVANCED_SET( ${PROJECT_NAME}_ASSERT_MISSING_PACKAGES
    ${${PROJECT_NAME}_ENABLE_DEVELOPMENT_MODE}
    CACHE BOOL
    "Determines if asserts are performed on missing packages or not." )

  ADVANCED_SET( ${PROJECT_NAME}_ENABLE_STRONG_C_COMPILE_WARNINGS
    ${${PROJECT_NAME}_ENABLE_DEVELOPMENT_MODE}
    CACHE BOOL "Enable strong compiler warnings for C code for supported compilers." )

  ADVANCED_SET( ${PROJECT_NAME}_ENABLE_STRONG_CXX_COMPILE_WARNINGS
    ${${PROJECT_NAME}_ENABLE_DEVELOPMENT_MODE}
    CACHE BOOL "Enable strong compiler warnings for C++ code for supported compilers." )

  MULTILINE_SET( ENABLE_SHADOW_WARNINGS_DOC
    "Turn ON or OFF shadowing warnings for all packages where strong warnings have"
    " not been explicitly disabled.  Setting the empty '' let's each package decide." )
  SET_CACHE_ON_OFF_EMPTY( ${PROJECT_NAME}_ENABLE_SHADOW_WARNINGS ""
    "${ENABLE_SHADOW_WARNINGS_DOC}" )
  MARK_AS_ADVANCED(${PROJECT_NAME}_ENABLE_SHADOW_WARNINGS)

  ADVANCED_SET( ${PROJECT_NAME}_ENABLE_COVERAGE_TESTING OFF
    CACHE BOOL "Enable support for coverage testing by setting needed compiler/linker options." )

  ADVANCED_SET( ${PROJECT_NAME}_ENABLE_CHECKED_STL OFF
    CACHE BOOL "Turn on checked STL checking (e.g. -D_GLIBCXX_DEBUG) or not." )

  ADVANCED_SET( ${PROJECT_NAME}_ENABLE_DEBUG_SYMBOLS OFF
    CACHE BOOL "Turn on debugging symbols (e.g. -g) or not if not a full debug build." )

  IF (CMAKE_CXX_COMPILER_ID STREQUAL "GNU")
    SET(${PROJECT_NAME}_WARNINGS_AS_ERRORS_FLAGS_DEFAULT "-Werror")
  ELSE()
    SET(${PROJECT_NAME}_WARNINGS_AS_ERRORS_FLAGS_DEFAULT "")
  ENDIF()

  ADVANCED_SET( ${PROJECT_NAME}_WARNINGS_AS_ERRORS_FLAGS
    "${${PROJECT_NAME}_WARNINGS_AS_ERRORS_FLAGS_DEFAULT}"
    CACHE STRING "Flags for treating warnings as errors (for all compilers, -Werror by default for GNU).  To turn off warnings as errors set to ''")

  ADVANCED_SET(${PROJECT_NAME}_ENABLE_CIRCULAR_REF_DETECTION_FAILURE OFF CACHE BOOL
    "If test output complaining about circular references is found, then the test will fail." )

  ADVANCED_SET(${PROJECT_NAME}_DEPS_DEFAULT_OUTPUT_DIR ""
    CACHE FILEPATH
    "If set to non-null, this is the default directory where package dependency files will be written.")

  IF (${PROJECT_NAME}_DEPS_DEFAULT_OUTPUT_DIR)
    SET(${PROJECT_NAME}_DEPS_XML_OUTPUT_FILE_DEFAULT
      "${${PROJECT_NAME}_DEPS_DEFAULT_OUTPUT_DIR}/${${PROJECT_NAME}_PACKAGE_DEPS_XML_FILE_NAME}")
  ELSE()
    SET(${PROJECT_NAME}_DEPS_XML_OUTPUT_FILE_DEFAULT "")
  ENDIF()
  ADVANCED_SET(${PROJECT_NAME}_DEPS_XML_OUTPUT_FILE
    "${${PROJECT_NAME}_DEPS_XML_OUTPUT_FILE_DEFAULT}"
    CACHE STRING
    "Output XML file containing ${PROJECT_NAME} dependenices used by tools (if not empty)." )

  IF(${PROJECT_NAME}_DEPS_DEFAULT_OUTPUT_DIR AND
    ${PROJECT_NAME}_DEPS_XML_OUTPUT_FILE AND PYTHON_EXECUTABLE
    )
    SET(${PROJECT_NAME}_CDASH_DEPS_XML_OUTPUT_FILE_DEFAULT
      "${${PROJECT_NAME}_DEPS_DEFAULT_OUTPUT_DIR}/${${PROJECT_NAME}_CDASH_SUBPROJECT_DEPS_XML_FILE_NAME}" )
  ELSE()
    SET(${PROJECT_NAME}_CDASH_DEPS_XML_OUTPUT_FILE_DEFAULT "")
  ENDIF()
  ADVANCED_SET(${PROJECT_NAME}_CDASH_DEPS_XML_OUTPUT_FILE
    "${${PROJECT_NAME}_CDASH_DEPS_XML_OUTPUT_FILE_DEFAULT}"
    CACHE STRING
    "Output XML file used by CDash in ${PROJECT_NAME}-independent format (if not empty)." )

  IF(${PROJECT_NAME}_DEPS_DEFAULT_OUTPUT_DIR AND
    ${PROJECT_NAME}_DEPS_XML_OUTPUT_FILE AND PYTHON_EXECUTABLE
    )
    SET(${PROJECT_NAME}_DEPS_HTML_OUTPUT_FILE_DEFAULT
      "${${PROJECT_NAME}_DEPS_DEFAULT_OUTPUT_DIR}/${${PROJECT_NAME}_PACKAGE_DEPS_TABLE_HTML_FILE_NAME}" )
  ELSE()
    SET(${PROJECT_NAME}_DEPS_HTML_OUTPUT_FILE_DEFAULT "")
  ENDIF()
  ADVANCED_SET(${PROJECT_NAME}_DEPS_HTML_OUTPUT_FILE
    "${${PROJECT_NAME}_DEPS_HTML_OUTPUT_FILE_DEFAULT}"
    CACHE STRING
    "HTML ${PROJECT_NAME} dependenices file that will be written to (if not empty)." )

  #
  # Extra repositories
  #

  ASSERT_DEFINED(${PROJECT_NAME}_EXTRA_EXTERNAL_REPOS_FILE_NAME)

  SET(DEFAULT_EXTRA_REPOS_FILE
    "${PROJECT_SOURCE_DIR}/cmake/${${PROJECT_NAME}_EXTRA_EXTERNAL_REPOS_FILE_NAME}")

  IF (EXISTS ${DEFAULT_EXTRA_REPOS_FILE})
    #MESSAGE("${DEFAULT_EXTRA_REPOS_FILE} does exist!")
    SET(${PROJECT_NAME}_EXTRAREPOS_FILE_DEFAULT ${DEFAULT_EXTRA_REPOS_FILE})
  ELSE()
    #MESSAGE("${DEFAULT_EXTRA_REPOS_FILE} does *NOT* exist!")
    SET(${PROJECT_NAME}_EXTRAREPOS_FILE_DEFAULT)
  ENDIF()

  ADVANCED_SET(${PROJECT_NAME}_EXTRAREPOS_FILE
    "${${PROJECT_NAME}_EXTRAREPOS_FILE_DEFAULT}"
    CACHE FILENAME
    "File contining the list of extra repositories containing add-on packages to process")
  #PRINT_VAR(${PROJECT_NAME}_EXTRAREPOS_FILE)

  ADVANCED_SET(${PROJECT_NAME}_ENABLE_KNOWN_EXTERNAL_REPOS_TYPE
    ""
    CACHE STRING
    "Type of testing to pull in extra respositories (Continuous, or Nightly)" )

  ADVANCED_SET(${PROJECT_NAME}_IGNORE_MISSING_EXTRA_REPOSITORIES
    FALSE CACHE BOOL
   "Set if to ignore missing extra repositories (or fail hard)" )

  # Even if a project does not support an extra repos file, it can always
  # support extra repositories defined by the user by the very nature of
  # Tribits.
  ADVANCED_SET(${PROJECT_NAME}_EXTRA_REPOSITORIES
    ""
    CACHE STRING
    "List of external repositories that contain extra ${PROJECT_NAME} packages."
    )
  SPLIT("${${PROJECT_NAME}_EXTRA_REPOSITORIES}"  "," ${PROJECT_NAME}_EXTRA_REPOSITORIES)

  SET(${PROJECT_NAME}_CHECK_EXTRAREPOS_EXIST TRUE)
  TRIBITS_GET_AND_PROCESS_EXTRA_REPOSITORIES_LISTS()

  ADVANCED_SET(${PROJECT_NAME}_INSTALLATION_DIR
    ""
    CACHE STRING
    "Location of an installed version of ${PROJECT_NAME} that will be built against during installation testing"
    )

  #
  # More options
  #

  IF("${${PROJECT_NAME}_INSTALLATION_DIR}" STREQUAL "")
    SET(${PROJECT_NAME}_ENABLE_INSTALLATION_TESTING_DEFAULT OFF)
  ELSE()
    SET(${PROJECT_NAME}_ENABLE_INSTALLATION_TESTING_DEFAULT ON)
  ENDIF()

  ADVANCED_SET(${PROJECT_NAME}_ENABLE_INSTALLATION_TESTING
    ${${PROJECT_NAME}_ENABLE_INSTALLATION_TESTING_DEFAULT}
    CACHE STRING
    "Enable testing against an installed version of ${PROJECT_NAME}."
    )
  
  ADVANCED_OPTION(${PROJECT_NAME}_SHORTCIRCUIT_AFTER_DEPENDENCY_HANDLING
    "Shortcircut after dependency handling is complete"
    OFF )
  
  ADVANCED_OPTION(${PROJECT_NAME}_TRACE_DEPENDENCY_HANDLING_ONLY
    "Only trace dependnecy handling.  Don't configure to build anything!"
    OFF )

  ADVANCED_SET(${PROJECT_NAME}_ENABLE_CONFIGURE_TIMING
    FALSE CACHE BOOL
   "Set to 'ON' to see configure times (Unix/Linux systems only)" )

  MARK_AS_ADVANCED(BUILD_TESTING)
  MARK_AS_ADVANCED(CMAKE_BACKWARDS_COMPATIBILITY)
  MARK_AS_ADVANCED(DART_TESTING_TIMEOUT)
  MARK_AS_ADVANCED(EXECUTABLE_OUTPUT_PATH)
  MARK_AS_ADVANCED(LIBRARY_OUTPUT_PATH)
  MARK_AS_ADVANCED(CMAKE_OSX_ARCHITECTURES)
  MARK_AS_ADVANCED(CMAKE_OSX_SYSROOT)

ENDMACRO()


MACRO(TRIBITS_SETUP_INSTALLATION_PATHS)

  #
  # A) Determine if we are going to be using default paths from GNUInstallDirs module
  #

  SET(TRIBITS_USE_GNUINSTALLDIRS TRUE)

  IF (CMAKE_VERSION VERSION_LESS "2.8.5")
    SET(TRIBITS_USE_GNUINSTALLDIRS FALSE)
  ENDIF()

  IF (NOT ${PROJECT_NAME}_USE_GNUINSTALLDIRS)
    # For backward compatibility and unit testing
    SET(TRIBITS_USE_GNUINSTALLDIRS FALSE)
  ENDIF()

  #
  # B) Pick the defaults for the install dirs
  #

  IF (TRIBITS_USE_GNUINSTALLDIRS)
    INCLUDE(GNUInstallDirs)
    SET(${PROJECT_NAME}_INSTALL_INCLUDE_DIR_DEFAULT ${CMAKE_INSTALL_INCLUDEDIR})
    SET(${PROJECT_NAME}_INSTALL_LIB_DIR_DEFAULT ${CMAKE_INSTALL_LIBDIR})
    SET(${PROJECT_NAME}_INSTALL_RUNTIME_DIR_DEFAULT ${CMAKE_INSTALL_BINDIR})
    SET(${PROJECT_NAME}_INSTALL_EXAMPLE_DIR_DEFAULT "example")
  ELSE()
    SET(${PROJECT_NAME}_INSTALL_INCLUDE_DIR_DEFAULT "include")
    SET(${PROJECT_NAME}_INSTALL_LIB_DIR_DEFAULT "lib")
    SET(${PROJECT_NAME}_INSTALL_RUNTIME_DIR_DEFAULT "bin")
    SET(${PROJECT_NAME}_INSTALL_EXAMPLE_DIR_DEFAULT "example")
  ENDIF()

  #
  # C) Set the cache varibles for the install dirs
  #

  ADVANCED_SET( ${PROJECT_NAME}_INSTALL_INCLUDE_DIR
    ${${PROJECT_NAME}_INSTALL_INCLUDE_DIR_DEFAULT}
    CACHE PATH
    "Location where the headers will be installed.  If given as a relative path, it will be relative to ${CMAKE_INSTALL_PREFIX}.  If given as an absolute path, it will used as such.  Default is 'include'"
    )

  ADVANCED_SET( ${PROJECT_NAME}_INSTALL_LIB_DIR
    ${${PROJECT_NAME}_INSTALL_LIB_DIR_DEFAULT}
    CACHE PATH
    "Location where the libraries will be installed.  If given as a relative path, it will be relative to ${CMAKE_INSTALL_PREFIX}.  If given as an absolute path, it will used as such.  Default is 'lib'"
    )

  ADVANCED_SET( ${PROJECT_NAME}_INSTALL_RUNTIME_DIR
    ${${PROJECT_NAME}_INSTALL_RUNTIME_DIR_DEFAULT}
    CACHE PATH
    "Location where the runtime DLLs and designated programs will be installed.  If given as a relative path, it will be relative to ${CMAKE_INSTALL_PREFIX}.  If given as an absolute path, it will used as such.  Default is 'bin'"
    )

  ADVANCED_SET(${PROJECT_NAME}_INSTALL_EXAMPLE_DIR
    ${${PROJECT_NAME}_INSTALL_EXAMPLE_DIR_DEFAULT}
    CACHE PATH
    "Location where assorted examples will be installed.  If given as a relative path, it will be relative to ${CMAKE_INSTALL_PREFIX}.  If given as an absolute path, it will used as such.  Default is 'example'"
    )

ENDMACRO()


#
# Repository specializaiton call-back functions
#
# NOTE: The Tribits system promises to only include these call-back files once
# (in order) and to only the call call-back macros they provide once (in
# order).
#


MACRO(CREATE_EMPTY_TRIBITS_REPOSITORY_SETUP_EXTRA_OPTIONS)
  MACRO(TRIBITS_REPOSITORY_SETUP_EXTRA_OPTIONS)
  ENDMACRO()
ENDMACRO()


MACRO(TRIBITS_REPOSITORY_SETUP_EXTRA_OPTIONS_RUNNER  REPO_NAME)
  SET(CALLBACK_SETUP_EXTRA_OPTIONS_FILE
    "${${REPO_NAME}_SOURCE_DIR}/cmake/CallbackSetupExtraOptions.cmake")
  #PRINT_VAR(CALLBACK_SETUP_EXTRA_OPTIONS_FILE)
  IF (EXISTS ${CALLBACK_SETUP_EXTRA_OPTIONS_FILE})
    IF (${PROJECT_NAME}_VERBOSE_CONFIGURE)
      MESSAGE("Processing call-back file and macros in"
        " '${CALLBACK_SETUP_EXTRA_OPTIONS_FILE}'")
    ENDIF()
    # Define the callback macros as empty in case it is not defined
    # in this file.
    CREATE_EMPTY_TRIBITS_REPOSITORY_SETUP_EXTRA_OPTIONS()
    # Include the file which will define the callback macros
    SET(REPOSITORY_NAME ${REPO_NAME})
    TRIBITS_TRACE_FILE_PROCESSING(REPOSITORY  INCLUDE
      "${CALLBACK_SETUP_EXTRA_OPTIONS_FILE}")
    INCLUDE(${CALLBACK_SETUP_EXTRA_OPTIONS_FILE})
    # Call the callback macros to inject repository-specific behavir
    TRIBITS_REPOSITORY_SETUP_EXTRA_OPTIONS()
    # Set back the callback macros to empty to ensure that nonone calls them
    CREATE_EMPTY_TRIBITS_REPOSITORY_SETUP_EXTRA_OPTIONS()
  ENDIF()
ENDMACRO()


MACRO(CREATE_EMPTY_TRIBITS_REPOSITORY_DEFINE_PACKAGING)
  MACRO(TRIBITS_REPOSITORY_DEFINE_PACKAGING)
  ENDMACRO()
ENDMACRO()


MACRO(TRIBITS_REPOSITORY_DEFINE_PACKAGING_RUNNER  REPO_NAME)
  SET(CALLBACK_DEFINE_PACKAGING_FILE
    "${${REPO_NAME}_SOURCE_DIR}/cmake/CallbackDefineRepositoryPackaging.cmake")
  #PRINT_VAR(CALLBACK_DEFINE_PACKAGING_FILE)
  IF (EXISTS ${CALLBACK_DEFINE_PACKAGING_FILE})
    IF (${PROJECT_NAME}_VERBOSE_CONFIGURE)
      MESSAGE("Processing call-back file and macros in"
        " '${CALLBACK_DEFINE_PACKAGING_FILE}'")
    ENDIF()
    # Define the callback macros as empty in case it is not defined
    # in this file.
    CREATE_EMPTY_TRIBITS_REPOSITORY_DEFINE_PACKAGING()
    # Include the file which will define the callback macros
    TRIBITS_TRACE_FILE_PROCESSING(REPOSITORY  INCLUDE
      "${CALLBACK_DEFINE_PACKAGING_FILE}")
    INCLUDE(${CALLBACK_DEFINE_PACKAGING_FILE})
    # Call the callback macros to inject repository-specific behavir
    TRIBITS_REPOSITORY_DEFINE_PACKAGING()
    # Set back the callback macros to empty to ensure that nonone calls them
    CREATE_EMPTY_TRIBITS_REPOSITORY_DEFINE_PACKAGING()
  ENDIF()
ENDMACRO()


MACRO(CREATE_EMPTY_TRIBITS_PROJECT_DEFINE_PACKAGING)
  MACRO(TRIBITS_PROJECT_DEFINE_PACKAGING)
  ENDMACRO()
ENDMACRO()


MACRO(TRIBITS_PROJECT_DEFINE_PACKAGING_RUNNER)
  SET(CALLBACK_DEFINE_PACKAGING_FILE
    "${PROJECT_SOURCE_DIR}/cmake/CallbackDefineProjectPackaging.cmake")
  #PRINT_VAR(CALLBACK_DEFINE_PACKAGING_FILE)
  IF (EXISTS ${CALLBACK_DEFINE_PACKAGING_FILE})
    IF (${PROJECT_NAME}_VERBOSE_CONFIGURE)
      MESSAGE("Processing call-back file and macros in"
        " '${CALLBACK_DEFINE_PACKAGING_FILE}'")
    ENDIF()
    # Define the callback macros as empty in case it is not defined
    # in this file.
    CREATE_EMPTY_TRIBITS_PROJECT_DEFINE_PACKAGING()
    # Include the file which will define the callback macros
    TRIBITS_TRACE_FILE_PROCESSING(PROJECT  INCLUDE
      "${CALLBACK_DEFINE_PACKAGING_FILE}")
    INCLUDE(${CALLBACK_DEFINE_PACKAGING_FILE})
    # Call the callback macros to inject project-specific behavir
    TRIBITS_PROJECT_DEFINE_PACKAGING()
    # Set back the callback macros to empty to ensure that nonone calls them
    CREATE_EMPTY_TRIBITS_PROJECT_DEFINE_PACKAGING()
  ENDIF()
ENDMACRO()


#
# Private helper stuff
#


FUNCTION(TRIBITS_WRITE_DEPS_TO_XML_STRING PACKAGE_NAME LIST_TYPE
  XML_VAR
  )

  SET(LOC_XML "${${XML_VAR}}")

  SET(DEPS_VAR ${PACKAGE_NAME}_${LIST_TYPE})
  ASSERT_DEFINED(DEPS_VAR)
  SET(DEPS ${${DEPS_VAR}})

  #PRINT_VAR(PACKAGE_NAME)
  #PRINT_VAR(DEPS)

  IF (NOT DEPS)

    APPEND_STRING_VAR(LOC_XML
      "    <${LIST_TYPE}/>\n" )

  ELSE()

    SET(VALUE_STR "")

    FOREACH(DEP ${DEPS})

      IF(VALUE_STR)
        SET(VALUE_STR "${VALUE_STR},")
      ENDIF()

      SET(VALUE_STR "${VALUE_STR}${DEP}")

    ENDFOREACH()

    APPEND_STRING_VAR(LOC_XML
      "    <${LIST_TYPE} value=\"${VALUE_STR}\"/>\n" )

  ENDIF()

  IF (LOC_XML)
    SET(${XML_VAR} "${LOC_XML}" PARENT_SCOPE)
  ENDIF()

ENDFUNCTION()


#
# Function that writes the dependency information for ${PROJECT_NAME} into
# an XML file for other tools to use.
#

FUNCTION(TRIBITS_DUMP_DEPS_XML_FILE)

  SET(DEPS_XML "")

  APPEND_STRING_VAR(DEPS_XML
    "<PackageDependencies project=\"${PROJECT_NAME}\">\n")

  SET(PACKAGE_IDX 0)
  FOREACH(TRIBITS_PACKAGE ${${PROJECT_NAME}_SE_PACKAGES})

    LIST(GET ${PROJECT_NAME}_SE_PACKAGE_DIRS ${PACKAGE_IDX} PACKAGE_DIR)

    #MESSAGE("")
    #PRINT_VAR(PACKAGE_IDX)
    #PRINT_VAR(TRIBITS_PACKAGE)
    #PRINT_VAR(PACKAGE_DIR)

    APPEND_STRING_VAR(DEPS_XML
      "  <Package name=\"${TRIBITS_PACKAGE}\" dir=\"${PACKAGE_DIR}\" type=\"${${TRIBITS_PACKAGE}_TESTGROUP}\">\n")

    TRIBITS_WRITE_DEPS_TO_XML_STRING(${TRIBITS_PACKAGE} LIB_REQUIRED_DEP_PACKAGES DEPS_XML)
    TRIBITS_WRITE_DEPS_TO_XML_STRING(${TRIBITS_PACKAGE} LIB_OPTIONAL_DEP_PACKAGES DEPS_XML)
    TRIBITS_WRITE_DEPS_TO_XML_STRING(${TRIBITS_PACKAGE} TEST_REQUIRED_DEP_PACKAGES DEPS_XML)
    TRIBITS_WRITE_DEPS_TO_XML_STRING(${TRIBITS_PACKAGE} TEST_OPTIONAL_DEP_PACKAGES DEPS_XML)
    TRIBITS_WRITE_DEPS_TO_XML_STRING(${TRIBITS_PACKAGE} LIB_REQUIRED_DEP_TPLS DEPS_XML)
    TRIBITS_WRITE_DEPS_TO_XML_STRING(${TRIBITS_PACKAGE} LIB_OPTIONAL_DEP_TPLS DEPS_XML)
    TRIBITS_WRITE_DEPS_TO_XML_STRING(${TRIBITS_PACKAGE} TEST_REQUIRED_DEP_TPLS DEPS_XML)
    TRIBITS_WRITE_DEPS_TO_XML_STRING(${TRIBITS_PACKAGE} TEST_OPTIONAL_DEP_TPLS DEPS_XML)

    APPEND_STRING_VAR(DEPS_XML
      "    <EmailAddresses>\n"
      "      <Regression address=\"${${TRIBITS_PACKAGE}_REGRESSION_EMAIL_LIST}\"/>\n"
      "    </EmailAddresses>\n"
      )

    APPEND_STRING_VAR(DEPS_XML
      "    <ParentPackage value=\"${${TRIBITS_PACKAGE}_PARENT_PACKAGE}\"/>\n"
      )

    APPEND_STRING_VAR(DEPS_XML
      "  </Package>\n" )

    MATH(EXPR PACKAGE_IDX "${PACKAGE_IDX}+1")

  ENDFOREACH()

  APPEND_STRING_VAR(DEPS_XML
    "</PackageDependencies>\n" )

  #PRINT_VAR(DEPS_XML)

  FILE(WRITE ${${PROJECT_NAME}_DEPS_XML_OUTPUT_FILE} ${DEPS_XML} )

ENDFUNCTION()


#
# Macro that ouptuts XML dependency files
#

MACRO(TRIBITS_WRITE_XML_DEPENDENCY_FILES)

  IF (${PROJECT_NAME}_ENABLE_CONFIGURE_TIMING)
    TIMER_GET_RAW_SECONDS(WRITE_DEPENDENCY_FILES_TIME_START_SECONDS)
  ENDIF()

  #PRINT_VAR(${PROJECT_NAME}_DEPS_XML_OUTPUT_FILE)
  IF (${PROJECT_NAME}_DEPS_XML_OUTPUT_FILE)
    IF (NOT IS_ABSOLUTE ${${PROJECT_NAME}_DEPS_XML_OUTPUT_FILE})
      SET(${PROJECT_NAME}_DEPS_XML_OUTPUT_FILE
        ${CMAKE_CURRENT_BINARY_DIR}/${${PROJECT_NAME}_DEPS_XML_OUTPUT_FILE})
    ENDIF()
    MESSAGE("" )
    MESSAGE("Dumping the XML dependencies file ${${PROJECT_NAME}_DEPS_XML_OUTPUT_FILE} ..." )
    TRIBITS_DUMP_DEPS_XML_FILE()
  ENDIF()

  #PRINT_VAR(${PROJECT_NAME}_DEPS_HTML_OUTPUT_FILE)
  IF (${PROJECT_NAME}_DEPS_HTML_OUTPUT_FILE AND ${PROJECT_NAME}_DEPS_XML_OUTPUT_FILE)
    IF (NOT IS_ABSOLUTE ${${PROJECT_NAME}_DEPS_HTML_OUTPUT_FILE})
      SET(${PROJECT_NAME}_DEPS_HTML_OUTPUT_FILE
        ${CMAKE_CURRENT_BINARY_DIR}/${${PROJECT_NAME}_DEPS_HTML_OUTPUT_FILE})
    ENDIF()
    MESSAGE("" )
    MESSAGE("Dumping the HTML dependencies webpage file ${${PROJECT_NAME}_DEPS_HTML_OUTPUT_FILE} ..." )
    EXECUTE_PROCESS(
      COMMAND ${PYTHON_EXECUTABLE}
        ${${PROJECT_NAME}_TRIBITS_DIR}/${TRIBITS_PYTHON_SCRIPTS_DIR}/dump-package-dep-table.py
        --input-xml-deps-file=${${PROJECT_NAME}_DEPS_XML_OUTPUT_FILE}
        --output-html-deps-file=${${PROJECT_NAME}_DEPS_HTML_OUTPUT_FILE} )
  ENDIF()

  #PRINT_VAR(${PROJECT_NAME}_CDASH_DEPS_XML_OUTPUT_FILE)
  IF (${PROJECT_NAME}_CDASH_DEPS_XML_OUTPUT_FILE AND ${PROJECT_NAME}_DEPS_XML_OUTPUT_FILE)
    IF (NOT IS_ABSOLUTE ${${PROJECT_NAME}_CDASH_DEPS_XML_OUTPUT_FILE})
      SET(${PROJECT_NAME}_CDASH_DEPS_XML_OUTPUT_FILE ${CMAKE_CURRENT_BINARY_DIR}/${${PROJECT_NAME}_CDASH_DEPS_XML_OUTPUT_FILE})
    ENDIF()
    MESSAGE("" )
    MESSAGE("Dumping the CDash XML dependencies file ${${PROJECT_NAME}_CDASH_DEPS_XML_OUTPUT_FILE} ..." )
    EXECUTE_PROCESS(
      COMMAND ${PYTHON_EXECUTABLE}
        ${${PROJECT_NAME}_TRIBITS_DIR}/${TRIBITS_PYTHON_SCRIPTS_DIR}/dump-cdash-deps-xml-file.py
        --input-xml-deps-file=${${PROJECT_NAME}_DEPS_XML_OUTPUT_FILE}
        --output-cdash-deps-xml-file=${${PROJECT_NAME}_CDASH_DEPS_XML_OUTPUT_FILE} )
  ENDIF()

  IF (${PROJECT_NAME}_ENABLE_CONFIGURE_TIMING)
    TIMER_GET_RAW_SECONDS(WRITE_DEPENDENCY_FILES_TIME_STOP_SECONDS)
    TIMER_PRINT_REL_TIME(${WRITE_DEPENDENCY_FILES_TIME_START_SECONDS}
      ${WRITE_DEPENDENCY_FILES_TIME_STOP_SECONDS}
      "\nTotal time to write dependency files")
  ENDIF()

ENDMACRO()


#
# Read in the Project's native repositories.,
#
# On output, the variable ${PRJOECT_NAME}_NATIVE_REPOSITORIES is set.
#
MACRO(TRIBITS_READ_IN_NATIVE_REPOSITORIES)
  SET(NATIVE_REPO_FILE ${PROJECT_SOURCE_DIR}/cmake/NativeRepositoriesList.cmake)
  IF (EXISTS ${NATIVE_REPO_FILE})
    TRIBITS_TRACE_FILE_PROCESSING(PROJECT  INCLUDE  "${NATIVE_REPO_FILE}")
    INCLUDE(${NATIVE_REPO_FILE})
  ELSE()
    SET(${PROJECT_NAME}_NATIVE_REPOSITORIES ".")
  ENDIF()
ENDMACRO()


#
# Combine native and extra repos lists into a single list.
#
# Combines ${PROJECT_NAME}_NATIVE_REPOSITORIES and
# ${PROJECT_NAME}_EXTRA_REPOSITORIES into a single list
# ${PROJECT_NAME}_EXTRA_REPOSITORIES.
#
MACRO(TRIBITS_COMBINE_NATIVE_AND_EXTRA_REPOS)
  # Define a single variable that will loop over native and extra Repositories
  #
  # NOTE: ${PROJECT_NAME}_EXTRA_REPOSITORIES should be defined after the above
  # options call.
  #
  ASSERT_DEFINED(${PROJECT_NAME}_NATIVE_REPOSITORIES)
  #PRINT_VAR(${PROJECT_NAME}_NATIVE_REPOSITORIES)
  ASSERT_DEFINED(${PROJECT_NAME}_EXTRA_REPOSITORIES)
  #PRINT_VAR(${PROJECT_NAME}_EXTRA_REPOSITORIES)
  SET(${PROJECT_NAME}_ALL_REPOSITORIES ${${PROJECT_NAME}_NATIVE_REPOSITORIES}
    ${${PROJECT_NAME}_EXTRA_REPOSITORIES})
  # ToDo: Update this function to put pre-extra repos first followed by native
  # repos, followed by post-extra repos.
ENDMACRO()


#
# Process extra repo extra options files
#
MACRO(TRIBITS_PROCESS_EXTRA_REPOS_OPTIONS_FILES)
  # Loop through the Repositories, set their base directories and run their
  # options setup callback functions.
  FOREACH(REPO ${${PROJECT_NAME}_ALL_REPOSITORIES})
    TRIBITS_GET_REPO_NAME_DIR(${REPO}  REPO_NAME  REPO_DIR)
    TRIBITS_SET_BASE_REPO_DIR(${PROJECT_SOURCE_DIR}  ${REPO_DIR}  ${REPO_NAME}_SOURCE_DIR)
    TRIBITS_SET_BASE_REPO_DIR(${PROJECT_BINARY_DIR}  ${REPO_DIR}  ${REPO_NAME}_BINARY_DIR)
    IF (${PROJECT_NAME}_VERBOSE_CONFIGURE)
      MESSAGE("Processing extra options call-backs for ${REPO}")
      PRINT_VAR(${REPO_NAME}_SOURCE_DIR)
      PRINT_VAR(${REPO_NAME}_BINARY_DIR)
    ENDIF()
    TRIBITS_REPOSITORY_SETUP_EXTRA_OPTIONS_RUNNER(${REPO_NAME})
  ENDFOREACH()
ENDMACRO()


#
# Copy an simple text file to the binary dir to be included in the tarball
#

MACRO(TRIBITS_COPY_INSTALLER_RESOURCE _varname _source _destination)
  SET("${_varname}" "${_destination}")
  IF (EXISTS "${_destination}")
    FILE(REMOVE_RECURSE "${_destination}")
  ENDIF ()
  CONFIGURE_FILE(
    "${_source}"
    "${_destination}"
    COPYONLY)
ENDMACRO()

#
# Run the git log command to get the verison info for a git rep
#

FUNCTION(TRIBITS_GENERATE_SINGLE_REPO_VERSION_STRING  GIT_REPO_DIR
   SINGLE_REPO_VERSION_STRING_OUT
  )

  IF (NOT GIT_EXEC)
    MESSAGE(SEND_ERROR "ERROR, the program '${GIT_NAME}' could not be found!"
      "  We can not generate the repo version file!")
  ENDIF()

  # A) Get the basic version info.

  EXECUTE_PROCESS(
    COMMAND ${GIT_EXEC} log -1 --pretty=format:"%h [%ad] <%ae>"
    WORKING_DIRECTORY ${GIT_REPO_DIR}
    RESULT_VARIABLE GIT_RETURN
    OUTPUT_VARIABLE GIT_OUTPUT
    )
  # NOTE: Above we have to add quotes '"' or CMake will not accept the
  # command.  However, git will put those quotes in the output so we have to
  # strip them out later :-(

  IF (NOT GIT_RETURN STREQUAL 0)
    MESSAGE(FATAL_ERROR "ERROR, ${GIT_EXEC} command returned ${GIT_RETURN}!=0"
      " for extra repo ${GIT_REPO_DIR}!")
    SET(GIT_VERSION_INFO "Error, could not get version info!")
  ELSE()
    # Strip the quotes off :-(
    STRING(LENGTH "${GIT_OUTPUT}" GIT_OUTPUT_LEN)
    MATH(EXPR OUTPUT_NUM_CHARS_TO_KEEP "${GIT_OUTPUT_LEN}-2")
    STRING(SUBSTRING "${GIT_OUTPUT}" 1 ${OUTPUT_NUM_CHARS_TO_KEEP}
      GIT_VERSION_INFO)
  ENDIF()

  # B) Get the first 80 chars of the summary message for more info

  EXECUTE_PROCESS(
    COMMAND ${GIT_EXEC} log -1 --pretty=format:"%s"
    WORKING_DIRECTORY ${GIT_REPO_DIR}
    RESULT_VARIABLE GIT_RETURN
    OUTPUT_VARIABLE GIT_OUTPUT
    )

  IF (NOT GIT_RETURN STREQUAL 0)
    MESSAGE(FATAL_ERROR "ERROR, ${GIT_EXEC} command returned ${GIT_RETURN}!=0"
      " for extra repo ${GIT_REPO_DIR}!")
    SET(GIT_VERSION_SUMMARY "Error, could not get version summary!")
  ELSE()
    # Strip ouf quotes and quote the 80 char string
    SET(MAX_SUMMARY_LEN 80)
    MATH(EXPR MAX_SUMMARY_LEN_PLUS_2 "${MAX_SUMMARY_LEN}+2")
    STRING(LENGTH "${GIT_OUTPUT}" GIT_OUTPUT_LEN)
    MATH(EXPR OUTPUT_NUM_CHARS_TO_KEEP "${GIT_OUTPUT_LEN}-2")
    STRING(SUBSTRING "${GIT_OUTPUT}" 1 ${OUTPUT_NUM_CHARS_TO_KEEP}
      GIT_OUTPUT_STRIPPED)
    IF (GIT_OUTPUT_LEN GREATER ${MAX_SUMMARY_LEN_PLUS_2})
      STRING(SUBSTRING "${GIT_OUTPUT_STRIPPED}" 0 ${MAX_SUMMARY_LEN}
         GIT_SUMMARY_STR)
    ELSE()
      SET(GIT_SUMMARY_STR "${GIT_OUTPUT_STRIPPED}")
    ENDIF()
  ENDIF()

  SET(${SINGLE_REPO_VERSION_STRING_OUT}
    "${GIT_VERSION_INFO}\n${GIT_SUMMARY_STR}" PARENT_SCOPE)

ENDFUNCTION()


#
# Get the versions of all the git repos
#

FUNCTION(TRIBITS_GENERATE_REPO_VERSION_FILE_STRING  PROJECT_REPO_VERSION_FILE_STRING_OUT)

  SET(REPO_VERSION_FILE_STR "")

  TRIBITS_GENERATE_SINGLE_REPO_VERSION_STRING(
     ${CMAKE_CURRENT_SOURCE_DIR}
     SINGLE_REPO_VERSION)
  APPEND_STRING_VAR(REPO_VERSION_FILE_STR
    "*** Base Git Repo: ${PROJECT_NAME}\n"
    "${SINGLE_REPO_VERSION}\n" )

  # Allow list to be seprated by ',' instead of just by ';'
  SPLIT("${${PROJECT_NAME}_EXTRA_REPOSITORIES}"  "," ${PROJECT_NAME}_EXTRA_REPOSITORIES)

  SET(EXTRAREPO_IDX 0)
  FOREACH(EXTRA_REPO ${${PROJECT_NAME}_EXTRA_REPOSITORIES})

    #PRINT_VAR(EXTRA_REPO)
    #PRINT_VAR(EXTRAREPO_IDX)
    #PRINT_VAR(${PROJECT_NAME}_EXTRA_REPOSITORIES_DIRS)

    IF (${PROJECT_NAME}_EXTRA_REPOSITORIES_DIRS)
      # Read from an extra repo file with potentially different dir.
      LIST(GET ${PROJECT_NAME}_EXTRA_REPOSITORIES_DIRS ${EXTRAREPO_IDX}
        EXTRAREPO_DIR )
    ELSE()
       # Not read from extra repo file so dir is same as name
       SET(EXTRAREPO_DIR ${EXTRA_REPO})
    ENDIF()
    #PRINT_VAR(EXTRAREPO_DIR)

    TRIBITS_GENERATE_SINGLE_REPO_VERSION_STRING(
       "${CMAKE_CURRENT_SOURCE_DIR}/${EXTRAREPO_DIR}"
       SINGLE_REPO_VERSION)
    APPEND_STRING_VAR(REPO_VERSION_FILE_STR
      "*** Git Repo: ${EXTRAREPO_DIR}\n"
      "${SINGLE_REPO_VERSION}\n" )

    #PRINT_VAR(REPO_VERSION_FILE_STR)

    MATH(EXPR EXTRAREPO_IDX "${EXTRAREPO_IDX}+1")

  ENDFOREACH()

  SET(${PROJECT_REPO_VERSION_FILE_STRING_OUT} ${REPO_VERSION_FILE_STR} PARENT_SCOPE)

ENDFUNCTION()


#
# Generate the project repos version file and print to stdout
#
# This function is designed so that it can be unit tested from inside of a
# cmake -P script.
#

FUNCTION(TRIBITS_GENERATE_REPO_VERSION_OUTPUT_AND_FILE)
  # Get the repos versions
  TRIBITS_GENERATE_REPO_VERSION_FILE_STRING(PROJECT_REPO_VERSION_FILE_STRING)
  # Print the versions
  MESSAGE("\n${PROJECT_NAME} repos versions:\n"
    "--------------------------------------------------------------------------------\n"
    "${PROJECT_REPO_VERSION_FILE_STRING}"
    " --------------------------------------------------------------------------------\n"
    )
  #) Write out the version file
  FILE(WRITE
    "${CMAKE_CURRENT_BINARY_DIR}/${${PROJECT_NAME}_REPO_VERSION_FILE_NAME}"
    "${PROJECT_REPO_VERSION_FILE_STRING}")
ENDFUNCTION()


#
# Create project dependencies file and create install target
#
# NOTE: Before calling this function, the extra repos datastructure must be
# filled out!
#
# NOTE: This function can not be called in a cmake -P script because it has a
# call to INSTALL()!  That is why this function is seprated out from
# TRIBITS_GENERATE_REPO_VERSION_OUTPUT_AND_FILE().
#

FUNCTION(TRIBITS_GENERATE_REPO_VERSION_OUTPUT_AND_FILE_AND_INSTALL)

  #
  # A) Create the ${PROJECT_NAME}RepoVersion.txt file if requested
  #

  IF (${PROJECT_NAME}_GENERATE_REPO_VERSION_FILE)

    # A) Make sure that there is a .git dir in the project before generating
    IF (EXISTS "${PROJECT_SOURCE_DIR}/.git")
      SET(PROJECT_SOURCE_IS_GIT_REPO TRUE)
    ELSE()
      SET(PROJECT_SOURCE_IS_GIT_REPO FALSE)
    ENDIF()
    IF (PROJECT_SOURCE_IS_GIT_REPO)
      # Find git first here so we  don't have to find it in called function so
      # it can be unit tested.
      FIND_PROGRAM(GIT_EXEC ${GIT_NAME})
      # Get repo versions, print to stdout and write file
      TRIBITS_GENERATE_REPO_VERSION_OUTPUT_AND_FILE()
      # Add install target for this file
      INSTALL(
        FILES "${CMAKE_CURRENT_BINARY_DIR}/${${PROJECT_NAME}_REPO_VERSION_FILE_NAME}"
        DESTINATION "." )
    ELSE()
      MESSAGE("\nNOTE: Skipping generation of ${${PROJECT_NAME}_REPO_VERSION_FILE_NAME}"
        " because project source is not a git repo!")
    ENDIF()

    # B) Install the repo version file if it is in source tree which it will
    # be for a tarball (see TRIBITS_SETUP_PACKAGING_AND_DISTRIBUTION()).
    SET(REPO_VERSION_FILE_IN_SOURCE_TREE
      ${CMAKE_CURRENT_SOURCE_DIR}/${${PROJECT_NAME}_REPO_VERSION_FILE_NAME})
    IF (EXISTS ${REPO_VERSION_FILE_IN_SOURCE_TREE})
      INSTALL(
        FILES "${REPO_VERSION_FILE_IN_SOURCE_TREE}"
        DESTINATION "." )
    ENDIF()

  ENDIF()


ENDFUNCTION()

#
# Read in ${PROJECT_NAME} packages and TPLs, process dependencies, write XML files
#

MACRO(TRIBITS_READ_PACKAGES_PROCESS_DEPENDENCIES_WRITE_XML)

  # Set to empty
  SET(${PROJECT_NAME}_PACKAGES)
  SET(${PROJECT_NAME}_PACKAGE_DIRS)
  SET(${PROJECT_NAME}_TPLS)

  #
  # B) Read native repos
  #

  IF (${PROJECT_NAME}_ENABLE_CONFIGURE_TIMING)
    TIMER_GET_RAW_SECONDS(SET_UP_DEPENDENCIES_TIME_START_SECONDS)
  ENDIF()

  FOREACH(NATIVE_REPO ${${PROJECT_NAME}_NATIVE_REPOSITORIES})

    TRIBITS_GET_REPO_NAME_DIR(${NATIVE_REPO}  NATIVE_REPO_NAME  NATIVE_REPO_DIR)
    #PRINT_VAR(NATIVE_REPO_NAME)
    #PRINT_VAR(NATIVE_REPO_DIR)

    # Need to make sure this gets set because logic in Dependencies.cmake files
    # looks for the presents of this variable.
    TRIBITS_SET_BASE_REPO_DIR(${PROJECT_SOURCE_DIR} ${NATIVE_REPO_DIR}
      ${NATIVE_REPO_NAME}_SOURCE_DIR)
    #PRINT_VAR(${NATIVE_REPO_NAME}_SOURCE_DIR)

    #
    # B.1) Define the lists of all ${NATIVE_REPO_NAME} native packages and TPLs
    #

    # B.1.a) Read the core ${NATIVE_REPO_NAME} packages
    IF (${NATIVE_REPO_NAME}_PACKAGES_FILE_OVERRIDE)
      IF (IS_ABSOLUTE "${${NATIVE_REPO_NAME}_PACKAGES_FILE_OVERRIDE}")
        MESSAGE(FATAL_ERROR "ToDo: Implement abs path for"
          " ${NATIVE_REPO_NAME}_PACKAGES_FILE_OVERRIDE")
      ELSE()
        SET(${NATIVE_REPO_NAME}_PACKAGES_FILE
          "${${NATIVE_REPO_NAME}_SOURCE_DIR}/${${NATIVE_REPO_NAME}_PACKAGES_FILE_OVERRIDE}")
      ENDIF()
    ELSE()
      SET(${NATIVE_REPO_NAME}_PACKAGES_FILE
        "${${NATIVE_REPO_NAME}_SOURCE_DIR}/${${PROJECT_NAME}_PACKAGES_FILE_NAME}")
    ENDIF()
  
    MESSAGE("")
    MESSAGE("Reading the list of packages from ${${NATIVE_REPO_NAME}_PACKAGES_FILE}")
    MESSAGE("")
    
    SET(REPOSITORY_NAME ${PROJECT_NAME})
    TRIBITS_TRACE_FILE_PROCESSING(REPOSITORY  INCLUDE
      "${${NATIVE_REPO_NAME}_PACKAGES_FILE}")
    INCLUDE(${${NATIVE_REPO_NAME}_PACKAGES_FILE})

    TRIBITS_PROCESS_PACKAGES_AND_DIRS_LISTS(${NATIVE_REPO_NAME} ${NATIVE_REPO_DIR})

    # B.1.b) Read the core TPLs dependencies

    SET(${NATIVE_REPO_NAME}_TPLS_FILE
      "${${NATIVE_REPO_NAME}_SOURCE_DIR}/${${PROJECT_NAME}_TPLS_FILE_NAME}")

    MESSAGE("")
    MESSAGE("Reading the list of TPLs from ${${NATIVE_REPO_NAME}_TPLS_FILE}")
    MESSAGE("")
    
    TRIBITS_TRACE_FILE_PROCESSING(REPOSITORY  INCLUDE
      "${${NATIVE_REPO_NAME}_TPLS_FILE}")
    INCLUDE(${${NATIVE_REPO_NAME}_TPLS_FILE})
    TRIBITS_PROCESS_TPLS_LISTS(${NATIVE_REPO_NAME} ${NATIVE_REPO_DIR})

  ENDFOREACH()

  #
  # C) Read extra repos
  #

  # Allow list to be seprated by ',' instead of just by ';'.  This is needed
  # by the unit test driver code
  SPLIT("${${PROJECT_NAME}_EXTRA_REPOSITORIES}"  "," ${PROJECT_NAME}_EXTRA_REPOSITORIES)

  SET(EXTRAREPO_IDX 0)
  FOREACH(EXTRA_REPO ${${PROJECT_NAME}_EXTRA_REPOSITORIES})

    #PRINT_VAR(EXTRA_REPO)
    #PRINT_VAR(EXTRAREPO_IDX)
    #PRINT_VAR(${PROJECT_NAME}_EXTRA_REPOSITORIES_PACKSTATS)

    # Need to make sure this gets set because logic in Dependencies.cmake files
    # looks for the presents of this variable.
    SET(${EXTRA_REPO}_SOURCE_DIR "${PROJECT_SOURCE_DIR}/${EXTRA_REPO}")
    IF (${PROJECT_NAME}_VERBOSE_CONFIGURE)
      PRINT_VAR(${EXTRA_REPO}_SOURCE_DIR)
    ENDIF()

    SET(EXTRAREPO_PACKSTAT "")
    IF (${PROJECT_NAME}_EXTRA_REPOSITORIES_PACKSTATS)
      LIST(GET ${PROJECT_NAME}_EXTRA_REPOSITORIES_PACKSTATS ${EXTRAREPO_IDX}
        EXTRAREPO_PACKSTAT )
    ENDIF()

    IF (EXTRAREPO_PACKSTAT STREQUAL NOPACKAGES)

      MESSAGE("")
      MESSAGE("Skipping reading packages and TPLs for extra repo ${EXTRA_REPO} because marked NOPACKAGES ... ")
      MESSAGE("")

    ELSE()

      # Read in the add-on packages from the extra repo

      #PRINT_VAR(${EXTRA_REPO}_PACKAGES_LIST_FILE)
      IF (${EXTRA_REPO}_PACKAGES_LIST_FILE)
        SET(EXTRAREPO_PACKAGES_FILE
          "${PROJECT_SOURCE_DIR}/${${EXTRA_REPO}_PACKAGES_LIST_FILE}")
      ELSE()
        SET(EXTRAREPO_PACKAGES_FILE
          "${${EXTRA_REPO}_SOURCE_DIR}/${${PROJECT_NAME}_EXTRA_PACKAGES_FILE_NAME}")
      ENDIF()

      MESSAGE("")
      MESSAGE("Reading a list of extra packages from ${EXTRAREPO_PACKAGES_FILE} ... ")
      MESSAGE("")

      IF (NOT EXISTS "${EXTRAREPO_PACKAGES_FILE}")
        IF (${PROJECT_NAME}_IGNORE_MISSING_EXTRA_REPOSITORIES)
          MESSAGE(
            "\n***"
            "\n*** WARNING!  Ignoring missing extra repo '${EXTRA_REPO}' packages list file '${EXTRAREPO_PACKAGES_FILE}' on request!"
            "\n***\n")
        ELSE()
          MESSAGE( SEND_ERROR
            "ERROR: Skipping missing extra repo '${EXTRA_REPO}' packages list file '${EXTRAREPO_PACKAGES_FILE}'!")
        ENDIF()
      ELSE()
        SET(REPOSITORY_NAME ${EXTRA_REPO})
        TRIBITS_TRACE_FILE_PROCESSING(REPOSITORY  INCLUDE "${EXTRAREPO_PACKAGES_FILE}")
        INCLUDE("${EXTRAREPO_PACKAGES_FILE}")
        SET(APPEND_TO_PACKAGES_LIST TRUE)
        TRIBITS_PROCESS_PACKAGES_AND_DIRS_LISTS(${EXTRA_REPO} ${EXTRA_REPO})  # Reads the variable ???
      ENDIF()

      # Read in the add-on TPLs from the extra repo

      SET(EXTRAREPO_TPLS_FILE
        "${${EXTRA_REPO}_SOURCE_DIR}/${${PROJECT_NAME}_EXTRA_TPLS_FILE_NAME}")

      MESSAGE("")
      MESSAGE("Reading a list of extra TPLs from ${EXTRAREPO_TPLS_FILE} ... ")
      MESSAGE("")

      IF (NOT EXISTS "${EXTRAREPO_TPLS_FILE}")
        IF (${PROJECT_NAME}_IGNORE_MISSING_EXTRA_REPOSITORIES)
          MESSAGE(
            "\n***"
            "\n*** WARNING!  Ignoring missing extra repo '${EXTRA_REPO}' TPLs list file '${EXTRAREPO_TPLS_FILE}' on request!"
            "\n***\n")
        ELSE()
          MESSAGE( SEND_ERROR
            "ERROR: Skipping missing extra repo '${EXTRA_REPO}' TPLs list file '${EXTRAREPO_TPLS_FILE}'!")
        ENDIF()
      ELSE()
        TRIBITS_TRACE_FILE_PROCESSING(REPOSITORY  INCLUDE "${EXTRAREPO_TPLS_FILE}")
        INCLUDE("${EXTRAREPO_TPLS_FILE}")
        SET(APPEND_TO_TPLS_LIST TRUE)
        TRIBITS_PROCESS_TPLS_LISTS(${EXTRA_REPO} ${EXTRA_REPO})  # Reads the variable ???
      ENDIF()

    ENDIF()

    MATH(EXPR EXTRAREPO_IDX "${EXTRAREPO_IDX}+1")

  ENDFOREACH()

  #
  # D) Process list of list of packages, TPLs, etc.
  #

  #
  # D.1) Package dependencies for all of the packages for all of the defined
  # packages (not just the core packages)
  #

  TRIBITS_READ_ALL_PACKAGE_DEPENDENCIES()

  IF (${PROJECT_NAME}_ENABLE_CONFIGURE_TIMING)
    TIMER_GET_RAW_SECONDS(SET_UP_DEPENDENCIES_TIME_STOP_SECONDS)
    TIMER_PRINT_REL_TIME(${SET_UP_DEPENDENCIES_TIME_START_SECONDS}
      ${SET_UP_DEPENDENCIES_TIME_STOP_SECONDS}
      "\nTotal time to read in and process all (native and extra) package dependencies")
  ENDIF()

  #
  # D.2) Write out the XML dependency files for the full list of dependencies!
  #

  TRIBITS_WRITE_XML_DEPENDENCY_FILES()

ENDMACRO()


#
# Get the current list of enables components where the returned list
# has whitespace seperators.
#
FUNCTION(TRIBITS_GET_ENABLED_LIST
  LISTVAR  ENABLED_PREFIX  ENABLED_FLAG INCLUDE_EMPTY
  ENABLED_LIST_OUT_OUT  NUM_ENABLED_OUT_OUT
  )
  SET(ENABLED_LIST_OUT "")
  SET(NUM_ENABLED_OUT 0)
  FOREACH(ENTITY ${${LISTVAR}})
    SET(ENTITY_NAME ${ENABLED_PREFIX}_ENABLE_${ENTITY})
    ASSERT_DEFINED(${ENTITY_NAME})
    SET(INCLUDE_ENTITY FALSE)
    IF ("${ENTITY_NAME}" STREQUAL "${ENABLED_FLAG}")
      SET(INCLUDE_ENTITY TRUE)
    ELSEIF(INCLUDE_EMPTY AND "${ENTITY_NAME}" STREQUAL "")
      SET(INCLUDE_ENTITY TRUE)
    ENDIF()
    IF (INCLUDE_ENTITY)
      SET(ENABLED_LIST_OUT "${ENABLED_LIST_OUT} ${ENTITY}")
      MATH(EXPR NUM_ENABLED_OUT "${NUM_ENABLED_OUT}+1")
    ENDIF()
  ENDFOREACH()
  SET(${ENABLED_LIST_OUT_OUT} ${ENABLED_LIST_OUT} PARENT_SCOPE)
  SET(${NUM_ENABLED_OUT_OUT} ${NUM_ENABLED_OUT} PARENT_SCOPE)
ENDFUNCTION()


#
# Get the current list of enables components where the returned list
# has ';' seperators.
#
FUNCTION(TRIBITS_GET_ENABLED_LIST_LIST
  LISTVAR  ENABLED_PREFIX  ENABLED_FLAG INCLUDE_EMPTY
  ENABLED_LIST_OUT_OUT  NUM_ENABLED_OUT_OUT
  )
  TRIBITS_GET_ENABLED_LIST(${LISTVAR}  ${ENABLED_PREFIX}  ${ENABLED_FLAG}
    ${INCLUDE_EMPTY}  ENABLED_LIST_OUT  NUM_ENABLED_OUT)
  STRING(REPLACE " " ";" ENABLED_LIST_OUT "${ENABLED_LIST_OUT}")
  SET(${ENABLED_LIST_OUT_OUT} ${ENABLED_LIST_OUT} PARENT_SCOPE)
  SET(${NUM_ENABLED_OUT_OUT} ${NUM_ENABLED_OUT} PARENT_SCOPE)
ENDFUNCTION()


#
# Function that prints the current set of enabled/disabled packages
#
FUNCTION(TRIBITS_PRINT_ENABLED_PACKAGE_LIST DOCSTRING ENABLED_FLAG INCLUDE_EMPTY)
  TRIBITS_GET_ENABLED_LIST( ${PROJECT_NAME}_PACKAGES ${PROJECT_NAME} ${ENABLED_FLAG}
    ${INCLUDE_EMPTY} ${PROJECT_NAME}_ENABLED_PACKAGES NUM_ENABLED)
  MESSAGE("${DOCSTRING}: ${${PROJECT_NAME}_ENABLED_PACKAGES} ${NUM_ENABLED}")
ENDFUNCTION()


#
# Function that prints the current set of enabled/disabled SE packages
#
FUNCTION(TRIBITS_PRINT_ENABLED_SE_PACKAGE_LIST DOCSTRING ENABLED_FLAG INCLUDE_EMPTY)
  TRIBITS_GET_ENABLED_LIST( ${PROJECT_NAME}_SE_PACKAGES ${PROJECT_NAME} ${ENABLED_FLAG}
    ${INCLUDE_EMPTY} ${PROJECT_NAME}_ENABLED_SE_PACKAGES NUM_ENABLED)
  MESSAGE("${DOCSTRING}: ${${PROJECT_NAME}_ENABLED_SE_PACKAGES} ${NUM_ENABLED}")
ENDFUNCTION()


#
# Function that prints the current set of enabled/disabled TPLs
#
FUNCTION(TRIBITS_PRINT_ENABLED_TPL_LIST DOCSTRING ENABLED_FLAG INCLUDE_EMPTY)
  TRIBITS_GET_ENABLED_LIST( ${PROJECT_NAME}_TPLS TPL ${ENABLED_FLAG}
    ${INCLUDE_EMPTY} ${PROJECT_NAME}_ENABLED_PACKAGES NUM_ENABLED)
  MESSAGE("${DOCSTRING}: ${${PROJECT_NAME}_ENABLED_PACKAGES} ${NUM_ENABLED}")
ENDFUNCTION()


#
# Adjust package enable logic and print out before and after state
#
# On output sets:
#
#    ${PROJECT_NAME}_NUM_ENABLED_PACKAGES: Number of enabled packages (local variable)
#    ${PROJECT_NAME}_ENABLE_${PACKAGE_NAME}: Enable status of PACKAGE_NAME (local variable)
#    ToDo: Fill in others as well!
#
MACRO(TRIBITS_ADJUST_AND_PRINT_PACKAGE_DEPENDENCIES)

  IF (${PROJECT_NAME}_ENABLE_CONFIGURE_TIMING)
    TIMER_GET_RAW_SECONDS(ADJUST_PACKAGE_DEPS_TIME_START_SECONDS)
  ENDIF()

  TRIBITS_PRINT_ENABLED_PACKAGE_LIST(
    "\nExplicitly enabled packages on input (by user)" ON FALSE)
  TRIBITS_PRINT_ENABLED_SE_PACKAGE_LIST(
    "\nExplicitly enabled SE packages on input (by user)" ON FALSE)
  TRIBITS_PRINT_ENABLED_PACKAGE_LIST(
    "\nExplicitly disabled packages on input (by user or by default)" OFF FALSE)
  TRIBITS_PRINT_ENABLED_SE_PACKAGE_LIST(
    "\nExplicitly disabled SE packages on input (by user or by default)" OFF FALSE)
  TRIBITS_PRINT_ENABLED_TPL_LIST(
    "\nExplicitly enabled TPLs on input (by user)" ON FALSE)
  TRIBITS_PRINT_ENABLED_TPL_LIST(
    "\nExplicitly disabled TPLs on input (by user or by default)" OFF FALSE)

  TRIBITS_ADJUST_PACKAGE_ENABLES()

  TRIBITS_PRINT_ENABLED_PACKAGE_LIST(
    "\nFinal set of enabled packages" ON FALSE)
  TRIBITS_PRINT_ENABLED_SE_PACKAGE_LIST(
    "\nFinal set of enabled SE packages" ON FALSE)
  TRIBITS_PRINT_ENABLED_PACKAGE_LIST(
    "\nFinal set of non-enabled packages" OFF TRUE)
  TRIBITS_PRINT_ENABLED_SE_PACKAGE_LIST(
    "\nFinal set of non-enabled SE packages" OFF TRUE)
  TRIBITS_PRINT_ENABLED_TPL_LIST(
    "\nFinal set of enabled TPLs" ON FALSE)
  TRIBITS_PRINT_ENABLED_TPL_LIST(
    "\nFinal set of non-enabled TPLs" OFF TRUE)

  TRIBITS_GET_ENABLED_LIST( ${PROJECT_NAME}_PACKAGES ${PROJECT_NAME} ON FALSE
    ${PROJECT_NAME}_ENABLED_PACKAGES ${PROJECT_NAME}_NUM_ENABLED_PACKAGES )

  IF (${PROJECT_NAME}_ENABLE_CONFIGURE_TIMING)
    TIMER_GET_RAW_SECONDS(ADJUST_PACKAGE_DEPS_TIME_STOP_SECONDS)
    TIMER_PRINT_REL_TIME(${ADJUST_PACKAGE_DEPS_TIME_START_SECONDS}
      ${ADJUST_PACKAGE_DEPS_TIME_STOP_SECONDS}
      "\nTotal time to adjust package and TPL enables")
  ENDIF()

ENDMACRO()


#
# Macro that gathers information from enabled TPLs
#

MACRO(TRIBITS_PROCESS_ENABLED_TPLS)

  IF (${PROJECT_NAME}_ENABLE_CONFIGURE_TIMING)
    TIMER_GET_RAW_SECONDS(CONFIGURE_TPLS_TIME_START_SECONDS)
  ENDIF()

  FOREACH(TPL_NAME ${${PROJECT_NAME}_TPLS})
    IF (TPL_ENABLE_${TPL_NAME})
      MESSAGE(STATUS "Processing enabled TPL: ${TPL_NAME}")
      IF (NOT ${PROJECT_NAME}_TRACE_DEPENDENCY_HANDLING_ONLY)
        IF (${PROJECT_NAME}_VERBOSE_CONFIGURE)
          PRINT_VAR(${TPL_NAME}_FINDMOD)
        ENDIF()
        IF (IS_ABSOLUTE ${${TPL_NAME}_FINDMOD})
          #MESSAGE("${${TPL_NAME}_FINDMOD} is absolute!") 
          SET(CURRENT_TPL_PATH "${${TPL_NAME}_FINDMOD}")
        ELSE()
          #MESSAGE("${${TPL_NAME}_FINDMOD} is *NOT* absolute!") 
          SET(CURRENT_TPL_PATH "${PROJECT_SOURCE_DIR}/${${TPL_NAME}_FINDMOD}")
        ENDIF()
        #PRINT_VAR(CURRENT_TPL_PATH)
        TRIBITS_TRACE_FILE_PROCESSING(TPL  INCLUDE  "${CURRENT_TPL_PATH}")
        INCLUDE("${CURRENT_TPL_PATH}")
        ASSERT_DEFINED(TPL_${TPL_NAME}_INCLUDE_DIRS)
        ASSERT_DEFINED(TPL_${TPL_NAME}_LIBRARIES)
        ASSERT_DEFINED(TPL_${TPL_NAME}_LIBRARY_DIRS)
      ENDIF()
    ENDIF()
  ENDFOREACH()

  IF (${PROJECT_NAME}_ENABLE_CONFIGURE_TIMING)
    TIMER_GET_RAW_SECONDS(CONFIGURE_TPLS_TIME_STOP_SECONDS)
    TIMER_PRINT_REL_TIME(${CONFIGURE_TPLS_TIME_START_SECONDS}
      ${CONFIGURE_TPLS_TIME_STOP_SECONDS}
      "\nTotal time to configure enabled TPLs")
  ENDIF()

ENDMACRO()


#
# Macros for setting up the standard environment
#


MACRO(TRIBITS_SETUP_ENV)

  IF (${PROJECT_NAME}_ENABLE_CONFIGURE_TIMING)
    TIMER_GET_RAW_SECONDS(SETUP_ENV_TIME_START_SECONDS)
  ENDIF()

  # Set to release build by default

  IF (NOT CMAKE_BUILD_TYPE)
    MESSAGE(STATUS "Setting CMAKE_BUILD_TYPE=RELEASE since it was not set ...")
    SET(CMAKE_BUILD_TYPE RELEASE CACHE STRING
      "Type of build to perform (i.e. DEBUG, RELEASE, NONE)" )
  ELSE()
    STRING(TOUPPER "${CMAKE_BUILD_TYPE}" CMAKE_BUILD_TYPE_UP)
    LIST(FIND CMAKE_BUILD_TYPES_LIST ${CMAKE_BUILD_TYPE_UP} BUILD_TYPE_IDX)
    IF (BUILD_TYPE_IDX EQUAL -1)
      MESSAGE(SEND_ERROR "Error, the given CMAKE_BUILD_TYPE=${CMAKE_BUILD_TYPE}"
        " is not in the list of valid values \"${CMAKE_BUILD_TYPES_LIST}\"!")
    ENDIF()
  ENDIF()
  PRINT_VAR(CMAKE_BUILD_TYPE)

  # Override the silly CMAKE_CONFIGURATION_TYPES variable.  This is needed for
  # MSVS!  Later, we Override CMAKE_CONFIGURATION_TYPES to just one
  # configuration after the compiler checks (see below).
  IF (CMAKE_CONFIGURATION_TYPES)
    IF (CMAKE_BUILD_TYPE STREQUAL "DEBUG")
      SET(CMAKE_CONFIGURATION_TYPE "Debug")
    ELSEIF(CMAKE_BUILD_TYPE STREQUAL "RELEASE")
      SET(CMAKE_CONFIGURATION_TYPE "Release")
    ELSE()
      SET(CMAKE_CONFIGURATION_TYPE "Release")
    ENDIF()
  ELSE()
    SET(CMAKE_CONFIGURATION_TYPE "")
  ENDIF()
  IF (${PROJECT_NAME}_VERBOSE_CONFIGURE)
    PRINT_VAR(CMAKE_CONFIGURATION_TYPE)
  ENDIF()

  # Set up MPI if MPI is being used

  ASSERT_DEFINED(TPL_ENABLE_MPI)
  IF (TPL_ENABLE_MPI)
    TRIBITS_SETUP_MPI()
  ENDIF()

  # Enable compilers

  ASSERT_DEFINED(${PROJECT_NAME}_ENABLE_C)
  IF (${PROJECT_NAME}_ENABLE_C)
    ENABLE_LANGUAGE(C)
    INCLUDE(CMakeDetermineCCompiler)
    PRINT_VAR(CMAKE_C_COMPILER_ID)
    # See CMake/Modules/CMakeCXXCompilerId.cpp.in in the CMake source
    # directory for a listing of known compiler types.
  ENDIF()

  ASSERT_DEFINED(${PROJECT_NAME}_ENABLE_CXX)
  IF (${PROJECT_NAME}_ENABLE_CXX)
    ENABLE_LANGUAGE(CXX)
    INCLUDE(CMakeDetermineCXXCompiler)
    PRINT_VAR(CMAKE_CXX_COMPILER_ID)
    # See CMake/Modules/CMakeCXXCompilerId.cpp.in in the CMake source
    # directory for a listing of known compiler types.
  ENDIF()

  ASSERT_DEFINED(${PROJECT_NAME}_ENABLE_Fortran)
  IF (${PROJECT_NAME}_ENABLE_Fortran)
    ENABLE_LANGUAGE(Fortran)
  ENDIF()

  # Set up for strong compiler warnings and warnings as errors

  INCLUDE(TribitsSetupBasicCompileLinkFlags)
  TRIBITS_SETUP_BASIC_COMPILE_LINK_FLAGS()

  # Set up Windows interface stuff

  IF (MSVC)
    ADD_DEFINITIONS(-D_CRT_SECURE_NO_DEPRECATE
      -D_CRT_NONSTDC_NO_DEPRECATE  -D_SCL_SECURE_NO_WARNINGS)
    INCLUDE_DIRECTORIES(
      ${${PROJECT_NAME}_TRIBITS_DIR}/common_tools/win_interface/include)
  ENDIF()

  IF (WIN32 AND NOT CYGWIN)
    SET(NATIVE_MS_WINDOWS TRUE)
  ELSE()
    SET(NATIVE_MS_WINDOWS FALSE)
  ENDIF()

  # Probe for non-standard headers

  IF (${PROJECT_NAME}_ENABLE_CXX)
    CHECK_INCLUDE_FILE_CXX(sys/time.h HAVE_SYS_TIME_H)
    CHECK_INCLUDE_FILE_CXX(time.h HAVE_TIME_H)
    CHECK_INCLUDE_FILE_CXX(stdint.h HAVE_STDINT_H)
    CHECK_INCLUDE_FILE_CXX(inttypes.h HAVE_INTTYPES_H)
  ENDIF()

  SET(HAVE_ALGORITHM TRUE)
  SET(HAVE_CASSERT TRUE)
  SET(HAVE_CCTYPE TRUE)
  SET(HAVE_CERRNO TRUE)
  SET(HAVE_CLIMITS TRUE)
  SET(HAVE_CMATH TRUE)
  SET(HAVE_COMPLEX TRUE)
  SET(HAVE_CSTDARG TRUE)
  SET(HAVE_CSTDIO TRUE)
  SET(HAVE_CSTDLIB TRUE)
  SET(HAVE_CSTRING TRUE)
  SET(HAVE_IOMANIP TRUE)
  SET(HAVE_IOSTREAM TRUE)
  SET(HAVE_ITERATOR TRUE)
  SET(HAVE_LIST TRUE)
  SET(HAVE_MAP TRUE)
  SET(HAVE_MEMORY TRUE)
  SET(HAVE_MUTABLE TRUE)
  SET(HAVE_NAMESPACES TRUE)
  SET(HAVE_NEW_FOR_SCOPING TRUE)
  SET(HAVE_NUMERIC TRUE)
  SET(HAVE_NUMERIC_LIMITS TRUE)
  SET(HAVE_POW TRUE)
  SET(HAVE_SET TRUE)
  SET(HAVE_SSTREAM TRUE)
  SET(HAVE_FSTREAM TRUE)
  SET(HAVE_STDEXCEPT TRUE)
  SET(HAVE_STRING TRUE)
  SET(HAVE_VECTOR TRUE)

  # 2008/12/20: rabartl: Above: All of these defines should be removed
  # because we decided that we were going to assume that all compilers
  # have these C++98 standard features.  We will deal with cases where
  # this is not true but we should not assume the worst right from the
  # beginning.

  # Find Perl

  FIND_PACKAGE(Perl)

  # Do Fortran stuff

  INCLUDE(TribitsFortranMangling)

  # Get BLAS name mangling
  #
  # ToDo: Make this a project-specific specialization

  INCLUDE(TribitsBLASMangling)

  # Determine C++-0x supported features

  IF (${PROJECT_NAME}_ENABLE_CXX11)
    INCLUDE(TribitsCXX11Support)
    TRIBITS_FIND_CXX11_FLAGS()
    TRIBITS_CHECK_CXX11_SUPPORT(${PROJECT_NAME}_ENABLE_CXX11)
    IF (${PROJECT_NAME}_ENABLE_CXX11)
      MESSAGE("-- ${PROJECT_NAME}_ENABLE_CXX11=${${PROJECT_NAME}_ENABLE_CXX11}")
      SET(CMAKE_CXX_FLAGS "${CMAKE_CXX_FLAGS} ${${PROJECT_NAME}_CXX11_FLAGS}")
        IF(${PROJECT_NAME}_VERBOSE_CONFIGURE OR TRIBITS_ENABLE_CXX11_DEBUG_DUMP)
          PRINT_VAR(CMAKE_CXX_FLAGS)
        ENDIF()
    ENDIF()
  ENDIF()

  # Set up some MPI info

  IF (TPL_ENABLE_MPI)
    SET(HAVE_MPI TRUE)
  ELSE()
    SET(HAVE_MPI FALSE)
  ENDIF()

  # OpenMP isn't really a TPL because support is built into the compiler.
  IF(${PROJECT_NAME}_ENABLE_OpenMP)
    FIND_PACKAGE(OpenMP)
    IF(OPENMP_FOUND)
      SET(CMAKE_CXX_FLAGS "${CMAKE_CXX_FLAGS} ${OpenMP_CXX_FLAGS}")
      SET(CMAKE_C_FLAGS "${CMAKE_C_FLAGS} ${OpenMP_C_FLAGS}")
      # FindOpenMP.cmake doesn't find Fortran flags.  Mike H said this is safe.
      SET(CMAKE_Fortran_FLAGS "${CMAKE_Fortran_FLAGS} ${OpenMP_C_FLAGS}")
    ELSE()
      MESSAGE(FATAL_ERROR "Could not find OpenMP, try setting OpenMP_C_FLAGS and OpenMP_CXX_FLAGS directly")
    ENDIF(OPENMP_FOUND)
  ENDIF(${PROJECT_NAME}_ENABLE_OpenMP)

  # Check if we need the math library or not and find the right one
  IF (NOT NATIVE_MS_WINDOWS)
    INCLUDE(MathLibraryNeeded)
  ENDIF()

  # Check for isnan and isinf support
  IF (${PROJECT_NAME}_ENABLE_CXX)
    INCLUDE(FiniteValue)
  ENDIF()

  # Check for Doxygen/dot - We can use variables set in this check to
  # enable/disable the grapical dependency graphs in doxygen Doxyfiles.
  INCLUDE(FindDoxygen)

  # Set the hack library to get link options on

  IF (${PROJECT_NAME}_EXTRA_LINK_FLAGS)
    IF (${PROJECT_NAME}_VERBOSE_CONFIGURE)
      MESSAGE(STATUS "Creating dummy last_lib for appending the link flags: "
        "${${PROJECT_NAME}_EXTRA_LINK_FLAGS}")
    ENDIF()
    IF (NOT EXISTS ${CMAKE_CURRENT_BINARY_DIR}/last_lib_dummy.c)
      FILE(WRITE ${CMAKE_CURRENT_BINARY_DIR}/last_lib_dummy.c
        "typedef int last_lib_dummy_t;\n")
    ENDIF()
    ADD_LIBRARY(last_lib STATIC ${CMAKE_CURRENT_BINARY_DIR}/last_lib_dummy.c)
    TARGET_LINK_LIBRARIES(last_lib ${${PROJECT_NAME}_EXTRA_LINK_FLAGS})
  ENDIF()

  # You have to override the configuration types for MSVS after the compiler
  # checks!
  SET(CMAKE_CONFIGURATION_TYPES  ${CMAKE_CONFIGURATION_TYPE}
    CACHE STRING
    "Override by TriBITS (see TribitsDevelopersGuilde.*)"
    FORCE)
  IF (CMAKE_CONFIGURATION_TYPES)
    PRINT_VAR(CMAKE_CONFIGURATION_TYPES)
  ENDIF()

  IF (${PROJECT_NAME}_ENABLE_CONFIGURE_TIMING)
    TIMER_GET_RAW_SECONDS(SETUP_ENV_TIME_STOP_SECONDS)
    TIMER_PRINT_REL_TIME(${SETUP_ENV_TIME_START_SECONDS}
      ${SETUP_ENV_TIME_STOP_SECONDS}
      "\nTotal time to probe and setup the environment")
  ENDIF()

ENDMACRO()


#
# Macro to turn on CTest support
#

MACRO(TRIBITS_INCLUDE_CTEST_SUPPORT)
  IF (DART_TESTING_TIMEOUT)
    SET(DART_TESTING_TIMEOUT_IN ${DART_TESTING_TIMEOUT})
    TRIBITS_SCALE_TIMEOUT(${DART_TESTING_TIMEOUT} DART_TESTING_TIMEOUT)
    IF (NOT DART_TESTING_TIMEOUT STREQUAL DART_TESTING_TIMEOUT_IN)
     MESSAGE("-- DART_TESTING_TIMEOUT=${DART_TESTING_TIMEOUT_IN} being scaled by ${PROJECT_NAME}_SCALE_TEST_TIMEOUT=${${PROJECT_NAME}_SCALE_TEST_TIMEOUT} to ${DART_TESTING_TIMEOUT}")
    ENDIF()
  ENDIF()
  INCLUDE(CTest)
  TRIBITS_CONFIGURE_CTEST_CUSTOM(${${PROJECT_NAME}_BINARY_DIR})
ENDMACRO()



#
# Function that determines if a package should be processed
#

FUNCTION(TRIBITS_DETERMINE_IF_PROCESS_PACKAGE  PACKAGE_NAME
  PROCESS_PACKAGE_OUT  PACKAGE_ENABLE_STR_OUT
  )

  SET(PROCESS_PACKAGE FALSE)
  SET(PACKAGE_ENABLE_STR "")

  IF (${PACKAGE_NAME}_SUBPACKAGES)
    # Process the package if any of the the subpackages are enable
    FOREACH(TRIBITS_SUBPACKAGE ${${PACKAGE_NAME}_SUBPACKAGES})
      SET(SUBPACKAGE_FULLNAME ${PACKAGE_NAME}${TRIBITS_SUBPACKAGE})
      IF (${PROJECT_NAME}_ENABLE_${SUBPACKAGE_FULLNAME})
        SET(PROCESS_PACKAGE TRUE)
        APPEND_STRING_VAR_WITH_SEP(PACKAGE_ENABLE_STR ", " ${TRIBITS_SUBPACKAGE})
      ENDIF()
    ENDFOREACH()
  ELSE()
    # If the package itself is enabled, of course process it
    IF (${PROJECT_NAME}_ENABLE_${PACKAGE_NAME})
      SET(PROCESS_PACKAGE TRUE)
      APPEND_STRING_VAR_WITH_SEP(PACKAGE_ENABLE_STR ", " "Libs")
    ENDIF()
  ENDIF()

  # If subpackages or package is enabled, then check tests/examples
  IF (PROCESS_PACKAGE)
    IF (${PACKAGE_NAME}_ENABLE_TESTS)
      APPEND_STRING_VAR_WITH_SEP(PACKAGE_ENABLE_STR ", " "Tests")
    ENDIF()
    IF (${PACKAGE_NAME}_ENABLE_EXAMPLES)
      APPEND_STRING_VAR_WITH_SEP(PACKAGE_ENABLE_STR ", " "Examples")
    ENDIF()
  ENDIF()

  SET(${PROCESS_PACKAGE_OUT} ${PROCESS_PACKAGE} PARENT_SCOPE)
  SET(${PACKAGE_ENABLE_STR_OUT} ${PACKAGE_ENABLE_STR} PARENT_SCOPE)

ENDFUNCTION()


#
# Macro that reads in the project's version file into the current scope
#

MACRO(TRIBITS_PROJECT_READ_VERSION_FILE  PROJECT_SOURCE_DIR_IN)
  SET(PROJECT_VERSION_FILE ${PROJECT_SOURCE_DIR_IN}/Version.cmake)
  IF (EXISTS ${PROJECT_VERSION_FILE})
    # Set REPOSITORY_NAME in case Version.cmake is written generically!
    SET(REPOSITORY_NAME ${PROJECT_NAME})
    TRIBITS_TRACE_FILE_PROCESSING(PROJECT  INCLUDE  "${PROJECT_VERSION_FILE}")
    INCLUDE(${PROJECT_VERSION_FILE})
  ENDIF()
ENDMACRO()


#
# Function that reads in and the Repository's specific Version.cmake file and
# then configures its ${REPO_NAME}_version.h file.
#
# The file ${REPO_NAME}_version.h is only configured if the repository contains
# the files Version.cmake and Copyright.txt
#
# NOTE: This is done as a function so that the read-in version variables don't
# bleed into the outer scope.


FUNCTION(TRIBITS_REPOSITORY_CONFIGURE_VERSION_HEADER_FILE
  REPOSITORY_NAME  REPOSITORY_DIR
  OUTPUT_VERSION_HEADER_FILE
  )

#  MESSAGE("TRIBITS_REPOSITORY_CONFIGURE_VERSION_HEADER_FILE: "
#    "'${REPOSITORY_NAME}'  '${REPOSITORY_DIR}"
#    "  '${OUTPUT_VERSION_HEADER_FILE}'")

  STRING(TOUPPER ${REPOSITORY_NAME} REPOSITORY_NAME_UC)

  TRIBITS_SET_BASE_REPO_DIR(${PROJECT_SOURCE_DIR} ${REPOSITORY_DIR}
    REPOSITORY_ABS_DIR)

  SET(REPOSITORY_VERSION_FILE ${REPOSITORY_ABS_DIR}/Version.cmake)
  SET(REPOSITORY_COPYRIGHT_FILE ${REPOSITORY_ABS_DIR}/Copyright.txt)

  IF (EXISTS ${REPOSITORY_VERSION_FILE} AND EXISTS ${REPOSITORY_COPYRIGHT_FILE})

    # Read the copyright header info
    TRIBITS_TRACE_FILE_PROCESSING(REPOSITORY  READ  "${REPOSITORY_COPYRIGHT_FILE}")
    FILE(READ "${REPOSITORY_COPYRIGHT_FILE}" REPOSITORY_COPYRIGHT_HEADER)

    # Read the version variables and translate into standard form
    TRIBITS_TRACE_FILE_PROCESSING(REPOSITORY  INCLUDE  "${REPOSITORY_VERSION_FILE}")
    INCLUDE(${REPOSITORY_VERSION_FILE})
    SET(REPOSITORY_MAJOR_VERSION ${${REPOSITORY_NAME}_MAJOR_VERSION})
    SET(REPOSITORY_MAJOR_MINOR_VERSION ${${REPOSITORY_NAME}_MAJOR_MINOR_VERSION})
    SET(REPOSITORY_VERSION_STRING ${${REPOSITORY_NAME}_VERSION_STRING})

    # Configure the file with everything set
    CONFIGURE_FILE(${${PROJECT_NAME}_TRIBITS_DIR}/Tribits_version.h.in
      ${OUTPUT_VERSION_HEADER_FILE})

    SET(INSTALL_HEADERS ON)
    IF (NOT ${PROJECT_NAME}_INSTALL_LIBRARIES_AND_HEADERS)
      IF (${PROJECT_NAME}_VERBOSE_CONFIGURE)
        MESSAGE(STATUS "Skipping installation if ${OUTPUT_VERSION_HEADER_FILE}"
          " because '${PROJECT_NAME}_INSTALL_LIBRARIES_AND_HEADERS' was set to true ...")
      ENDIF()
      SET(INSTALL_HEADERS OFF)
    ENDIF()

    IF (INSTALL_HEADERS AND NOT ${REPOSITORY_NAME}_INSTALLED_REPO_VERSION_HEADER_FILE)
      # Install version header file
      INSTALL(
        FILES ${OUTPUT_VERSION_HEADER_FILE}
        DESTINATION "${${PROJECT_NAME}_INSTALL_INCLUDE_DIR}"
        COMPONENT ${PROJECT_NAME}
        )
      SET(${REPOSITORY_NAME}_INSTALLED_REPO_VERSION_HEADER_FILE TRUE
        CACHE INTERNAL "" FORCE )
    ENDIF()

  ENDIF()

ENDFUNCTION()


#
# Configure each of the Repositories version header files
#

FUNCTION(TRIBITS_REPOSITORY_CONFIGURE_ALL_VERSION_HEADER_FILES)
  #PRINT_VAR(ARGN)
  FOREACH(REPO ${ARGN})
    TRIBITS_GET_REPO_NAME_DIR(${REPO}  REPO_NAME  REPO_DIR)
    IF (${PROJECT_NAME}_VERBOSE_CONFIGURE)
      MESSAGE("Considering configuring version file for '${REPO_NAME}'")
    ENDIF()
    SET(${REPOSITORY_NAME}_INSTALLED_REPO_VERSION_HEADER_FILE FALSE
      CACHE INTERNAL "" FORCE )
    TRIBITS_REPOSITORY_CONFIGURE_VERSION_HEADER_FILE( ${REPO_NAME} ${REPO_DIR}
      "${${PROJECT_NAME}_BINARY_DIR}/${REPO_DIR}/${REPO_NAME}_version.h")
  ENDFOREACH()

ENDFUNCTION()


#
# Macro that does the final set of package configurations
#

MACRO(TRIBITS_CONFIGURE_ENABLED_PACKAGES)

  IF (${PROJECT_NAME}_ENABLE_CONFIGURE_TIMING)
    TIMER_GET_RAW_SECONDS(CONFIGURE_PACKAGES_TIME_START_SECONDS)
  ENDIF()

  #
  # A) Global variable initialization
  #

  GLOBAL_NULL_SET(${PROJECT_NAME}_INCLUDE_DIRS)
  GLOBAL_NULL_SET(${PROJECT_NAME}_LIBRARY_DIRS)
  GLOBAL_NULL_SET(${PROJECT_NAME}_LIBRARIES)
  GLOBAL_NULL_SET(${PROJECT_NAME}_ETI_PACKAGES)

  #
  # B) Define the source and binary directories for all of the pacakges that
  # have been enbaled.  These are used to allow packages to refer to each
  # other even downstream packages (which is pretty messed up really).
  #

  SET(PACKAGE_IDX 0)
  FOREACH(TRIBITS_PACKAGE ${${PROJECT_NAME}_PACKAGES})

    # Get all the package sources independent of whether they are enabled or not.
    # There are some messed up packages that grab parts out of unrelated
    # downstream packages that might not even be enabled.  To support this,
    # allow this.
    LIST(GET ${PROJECT_NAME}_PACKAGE_DIRS ${PACKAGE_IDX} PACKAGE_DIR)
    SET(${TRIBITS_PACKAGE}_SOURCE_DIR ${CMAKE_CURRENT_SOURCE_DIR}/${PACKAGE_DIR})
    #PRINT_VAR(${TRIBITS_PACKAGE}_SOURCE_DIR)
 
    TRIBITS_DETERMINE_IF_PROCESS_PACKAGE(${TRIBITS_PACKAGE}
       PROCESS_PACKAGE  PACKAGE_ENABLE_STR)

    IF (PROCESS_PACKAGE)

      IF (${TRIBITS_PACKAGE}_SPECIFIED_BINARY_DIR)
        IF (${PROJECT_NAME}_VERBOSE_CONFIGURE)
          PRINT_VAR(${TRIBITS_PACKAGE}_SPECIFIED_BINARY_DIR)
        ENDIF()
        IF(IS_ABSOLUTE ${${TRIBITS_PACKAGE}_SPECIFIED_BINARY_DIR})
          SET(${TRIBITS_PACKAGE}_BINARY_DIR ${${TRIBITS_PACKAGE}_SPECIFIED_BINARY_DIR})
        ELSE()
          SET(${TRIBITS_PACKAGE}_BINARY_DIR
            ${CMAKE_CURRENT_BINARY_DIR}/${${TRIBITS_PACKAGE}_SPECIFIED_BINARY_DIR})
        ENDIF()
      ELSE()
        SET(${TRIBITS_PACKAGE}_BINARY_DIR ${CMAKE_CURRENT_BINARY_DIR}/${PACKAGE_DIR})
      ENDIF()
      IF (${PROJECT_NAME}_VERBOSE_CONFIGURE)
        PRINT_VAR(${TRIBITS_PACKAGE}_BINARY_DIR)
      ENDIF()

    ENDIF()

    MATH(EXPR PACKAGE_IDX "${PACKAGE_IDX}+1")

  ENDFOREACH()

  #
  # C) Loop over all of the packages and process their CMakeLists.txt files if
  # they are enabled or if any of their subpackages are enabled.
  #

  INCLUDE(TribitsPackageMacros)
  INCLUDE(TribitsSubPackageMacros)
  INCLUDE(AddSubdirectories)

  SET(CONFIGURED_A_PACKAGE FALSE)
  SET(ENABLED_PACKAGE_LIBS_TARGETS)

  SET(PACKAGE_IDX 0)
  FOREACH(TRIBITS_PACKAGE ${${PROJECT_NAME}_PACKAGES})

    TRIBITS_DETERMINE_IF_PROCESS_PACKAGE(${TRIBITS_PACKAGE}
      PROCESS_PACKAGE  PACKAGE_ENABLE_STR)

    IF (PROCESS_PACKAGE)

      MESSAGE("Processing enabled package: ${TRIBITS_PACKAGE} (${PACKAGE_ENABLE_STR})")

      IF (NOT ${PROJECT_NAME}_TRACE_DEPENDENCY_HANDLING_ONLY)

        IF (${PROJECT_NAME}_ENABLE_CONFIGURE_TIMING)
          TIMER_GET_RAW_SECONDS(PROCESS_THIS_PACKAGE_TIME_START_SECONDS)
        ENDIF()
  
        SET(PACKAGE_NAME ${TRIBITS_PACKAGE}) # Used in CMake code in downstream package
        SET(PARENT_PACKAGE_NAME ${TRIBITS_PACKAGE})
        STRING(TOUPPER "${PARENT_PACKAGE_NAME}" PARENT_PACKAGE_NAME_UC)
  
        IF (NOT EXISTS ${${TRIBITS_PACKAGE}_SOURCE_DIR}/CMakeLists.txt)
          MESSAGE(FATAL_ERROR
            "Error, the file ${${TRIBITS_PACKAGE}_SOURCE_DIR}/CMakeLists.txt does not exist!")
        ENDIF()
  
        IF (${PROJECT_NAME}_VERBOSE_CONFIGURE)
          PRINT_VAR(${TRIBITS_PACKAGE}_SOURCE_DIR)
          PRINT_VAR(${TRIBITS_PACKAGE}_BINARY_DIR)
        ENDIF()
  
        TRIBITS_TRACE_FILE_PROCESSING(PACKAGE  ADD_SUBDIR
          "${${TRIBITS_PACKAGE}_SOURCE_DIR}/CMakeLists.txt")
        ADD_SUBDIRECTORY(${${TRIBITS_PACKAGE}_SOURCE_DIR} ${${TRIBITS_PACKAGE}_BINARY_DIR})
  
        LIST(APPEND ENABLED_PACKAGE_LIBS_TARGETS ${TRIBITS_PACKAGE}_libs)
        LIST(APPEND ${PROJECT_NAME}_INCLUDE_DIRS ${${TRIBITS_PACKAGE}_INCLUDE_DIRS})
        LIST(APPEND ${PROJECT_NAME}_LIBRARY_DIRS ${${TRIBITS_PACKAGE}_LIBRARY_DIRS})
        LIST(APPEND ${PROJECT_NAME}_LIBRARIES ${${TRIBITS_PACKAGE}_LIBRARIES})
  
        IF (${PROJECT_NAME}_ENABLE_CONFIGURE_TIMING)
          TIMER_GET_RAW_SECONDS(PROCESS_THIS_PACKAGE_TIME_STOP_SECONDS)
          TIMER_PRINT_REL_TIME(${PROCESS_THIS_PACKAGE_TIME_START_SECONDS}
            ${PROCESS_THIS_PACKAGE_TIME_STOP_SECONDS}
            "-- Total time to configure package ${TRIBITS_PACKAGE}")
        ENDIF()

      ENDIF()
  
      SET(CONFIGURED_A_PACKAGE TRUE)

    ENDIF()

    MATH(EXPR PACKAGE_IDX "${PACKAGE_IDX}+1")

  ENDFOREACH()

  #
  # C part 2) Loop backwards over ETI packages if ETI is enabled
  #

  IF (NOT ${PROJECT_NAME}_TRACE_DEPENDENCY_HANDLING_ONLY)

    # Do this regardless of whether project level ETI is enabled
    IF("${${PROJECT_NAME}_ETI_PACKAGES}" STREQUAL "")
      MESSAGE("\nNo ETI support requested by packages.\n")
    ELSE()
      #IF(${PROJECT_NAME}_VERBOSE_CONFIGURE)
        MESSAGE("\nProcessing explicit instantiation support for enabled packages ...\n")
      #ENDIF()
      SET(REVERSE_ETI_LIST ${${PROJECT_NAME}_ETI_PACKAGES})
      LIST(REVERSE REVERSE_ETI_LIST)
      FOREACH(PACKAGE_NAME ${REVERSE_ETI_LIST})
        MESSAGE("Processing ETI support: ${PACKAGE_NAME}")
        IF (${PROJECT_NAME}_ENABLE_CONFIGURE_TIMING)
          TIMER_GET_RAW_SECONDS(PROCESS_ETI_START_SECONDS)
        ENDIF()
        SET(ETIFILE ${${PACKAGE_NAME}_SOURCE_DIR}/cmake/ExplicitInstantiationSupport.cmake)
        IF(NOT EXISTS "${ETIFILE}")
          MESSAGE(FATAL_ERROR "Could not find ${PACKAGE_NAME} ETI support file ${ETIFILE}")
        ENDIF()
        TRIBITS_TRACE_FILE_PROCESSING(PACKAGE  INCLUDE  "${ETIFILE}")
        INCLUDE("${ETIFILE}")
        IF (${PROJECT_NAME}_ENABLE_CONFIGURE_TIMING)
          TIMER_GET_RAW_SECONDS(PROCESS_ETI_STOP_SECONDS)
          TIMER_PRINT_REL_TIME(${PROCESS_ETI_START_SECONDS}
            ${PROCESS_ETI_STOP_SECONDS}
            "Time to process ETI support for package ${PACKAGE_NAME}")
        ENDIF()
      ENDFOREACH()
    ENDIF()

  ENDIF()

  #
  # D) Check if no packages are enabled and if that is allowed
  #

  ADVANCED_SET( ${PROJECT_NAME}_ALLOW_NO_PACKAGES ON
    CACHE BOOL "Allow configuration to finish even if no packages are enabled")

  IF (NOT CONFIGURED_A_PACKAGE)
    IF (${PROJECT_NAME}_ALLOW_NO_PACKAGES)
      SET(MSG_TYPE WARNING)
    ELSE()
      SET(MSG_TYPE ERROR)
    ENDIF()
    MESSAGE(
      "\n***"
      "\n*** ${MSG_TYPE}:  There were no packages configured so no libraries"
        " or tests/examples will be built!"
      "\n***\n"
      )
    IF (NOT ${PROJECT_NAME}_ALLOW_NO_PACKAGES)
      MESSAGE(SEND_ERROR "Stopping configure!")
    ENDIF()
  ELSE()
    ASSERT_AND_TOUCH_DEFINED(${PROJECT_NAME}_ALLOW_NO_PACKAGES)
  ENDIF()

  #
  # E) Process the global variables and other cleanup
  #

  IF (NOT ${PROJECT_NAME}_TRACE_DEPENDENCY_HANDLING_ONLY)
  
    REMOVE_GLOBAL_DUPLICATES(${PROJECT_NAME}_INCLUDE_DIRS)
    REMOVE_GLOBAL_DUPLICATES(${PROJECT_NAME}_LIBRARY_DIRS)
    REMOVE_GLOBAL_DUPLICATES(${PROJECT_NAME}_LIBRARIES)
  
    # Add global 'libs' target
    IF(ENABLED_PACKAGE_LIBS_TARGETS)
      LIST(REVERSE ENABLED_PACKAGE_LIBS_TARGETS)
      # Make it so when no packages are enabled it is not a cmake error
      IF (${PROJECT_NAME}_EXTRA_LINK_FLAGS)
        APPEND_SET(ENABLED_PACKAGE_LIBS_TARGETS last_lib)
      ENDIF()
      #PRINT_VAR(ENABLED_PACKAGE_LIBS_TARGETS)
      ADD_CUSTOM_TARGET(${PROJECT_NAME}_libs)
      ADD_DEPENDENCIES(${PROJECT_NAME}_libs ${ENABLED_PACKAGE_LIBS_TARGETS})
      ADD_CUSTOM_TARGET(libs)
      ADD_DEPENDENCIES(libs ${ENABLED_PACKAGE_LIBS_TARGETS})
    ENDIF()

  ENDIF()
  
  IF (${PROJECT_NAME}_ENABLE_CONFIGURE_TIMING)
    TIMER_GET_RAW_SECONDS(CONFIGURE_PACKAGES_TIME_STOP_SECONDS)
    TIMER_PRINT_REL_TIME(${CONFIGURE_PACKAGES_TIME_START_SECONDS}
      ${CONFIGURE_PACKAGES_TIME_STOP_SECONDS}
      "\nTotal time to configure enabled packages")
  ENDIF()

ENDMACRO()


#
# Set up for packaging and distribution
#

MACRO(TRIBITS_SETUP_PACKAGING_AND_DISTRIBUTION)

  IF (${PROJECT_NAME}_ENABLE_CONFIGURE_TIMING)
    # Start the global timer
    TIMER_GET_RAW_SECONDS(CPACK_SETUP_TIME_START_SECONDS)
  ENDIF()

  # K.1) Run packaging callback functions for repos and the project

  # K.1.a) Loop through the Repositories and run their callback functions.
  FOREACH(REPO ${${PROJECT_NAME}_ALL_REPOSITORIES})
    TRIBITS_GET_REPO_NAME_DIR(${REPO}  REPO_NAME  REPO_DIR)
    IF (${PROJECT_NAME}_VERBOSE_CONFIGURE)
      MESSAGE("Processing packaging call-backs for ${REPO_NAME}")
    ENDIF()
    TRIBITS_REPOSITORY_DEFINE_PACKAGING_RUNNER(${REPO_NAME})
  ENDFOREACH()

  # K.1.b) Run callback function for the base project.
  TRIBITS_PROJECT_DEFINE_PACKAGING_RUNNER()

  # K.2) Removing any packages or SE packages not enabled from the tarball

  IF (${PROJECT_NAME}_EXCLUDE_DISABLED_SUBPACKAGES_FROM_DISTRIBUTION)
    SET(_SE_OR_FULL_PACKAGES ${${PROJECT_NAME}_SE_PACKAGES})
    SET(_SE_OR_FULL_PACKAGE_DIRS ${${PROJECT_NAME}_SE_PACKAGE_DIRS})
  ELSE()
    SET(_SE_OR_FULL_PACKAGES ${${PROJECT_NAME}_PACKAGES})
    SET(_SE_OR_FULL_PACKAGE_DIRS ${${PROJECT_NAME}_PACKAGE_DIRS})
  ENDIF()

  TRIBITS_GET_ENABLED_LIST_LIST(
    _SE_OR_FULL_PACKAGES ${PROJECT_NAME}
    OFF  # ENABLED_FLAG
    TRUE  # INCLUDE_EMPTY
    NON_ENABLED_SE_OR_FULL_PACKAGES  NUM_NON_ENABLED_SE_OR_FULL_PACKAGES)
  #PRINT_VAR(NON_ENABLED_SE_OR_FULL_PACKAGES)

  FOREACH(TRIBITS_PACKAGE ${NON_ENABLED_SE_OR_FULL_PACKAGES})

    # Determine if this is a package to not ignore
    FIND_LIST_ELEMENT(TRIBITS_CPACK_PACKAGES_TO_NOT_IGNORE
       ${TRIBITS_PACKAGE}  TRIBITS_PACKAGE_DONT_IGNORE)

    IF (NOT TRIBITS_PACKAGE_DONT_IGNORE)

      LIST(FIND _SE_OR_FULL_PACKAGES ${TRIBITS_PACKAGE} PACKAGE_IDX)
      LIST(GET _SE_OR_FULL_PACKAGE_DIRS ${PACKAGE_IDX} PACKAGE_DIR)
      # ToDo: Repalce the above O(N) LIST(FIND ...) with a O(1) lookup ...

      # Checking if we have a relative path to the package's files. Since the
      # exclude is a regular expression any "../" will be interpretted as <any
      # char><any char>/ which would never match the package's actual
      # directory. There isn't a direct way in cmake to convert a relative
      # path into an absolute path with string operations so as a way of
      # making sure that we get the correct path of the package we use a
      # find_path for the CMakeLists.txt file for the package. Since the
      # package has to have this file to work correctly it should be
      # guaranteed to be there.
      STRING(REGEX MATCH "[.][.]/" IS_RELATIVE_PATH ${PACKAGE_DIR})
      IF("${IS_RELATIVE_PATH}" STREQUAL "")
        SET(CPACK_SOURCE_IGNORE_FILES "${PROJECT_SOURCE_DIR}/${PACKAGE_DIR}/"
          ${CPACK_SOURCE_IGNORE_FILES})
      ELSE()
        FIND_PATH(ABSOLUTE_PATH  CMakeLists.txt  PATHS
          ${PROJECT_SOURCE_DIR}/${PACKAGE_DIR} NO_DEFAULT_PATH)
        IF("${ABSOLUTE_PATH}" STREQUAL "ABSOLUTE_PATH-NOTFOUND")
          MESSAGE(AUTHOR_WARNING "Relative path found for disabled package"
            " ${TRIBITS_PACKAGE} but package was missing a CMakeLists.txt file."
            " This disabled package will likely not be excluded from a source release")
        ENDIF()
        SET(CPACK_SOURCE_IGNORE_FILES ${ABSOLUTE_PATH} ${CPACK_SOURCE_IGNORE_FILES})
      ENDIF()
    ENDIF()

  ENDFOREACH()

  # Add excludes for git VC files/dirs
  SET(CPACK_SOURCE_IGNORE_FILES
    ${CPACK_SOURCE_IGNORE_FILES}
    /[.]git/
    [.]gitignore$
    [.]egdist$
    )

  # Print the set of excluded files
  IF(${PROJECT_NAME}_VERBOSE_CONFIGURE OR
    ${PROJECT_NAME}_DUMP_CPACK_SOURCE_IGNORE_FILES
    )
    MESSAGE("Exclude files when building source packages")
    FOREACH(item ${CPACK_SOURCE_IGNORE_FILES})
      MESSAGE(${item})
    ENDFOREACH()
  ENDIF()

  # K.3) Set up install component dependencies

  TRIBITS_GET_ENABLED_LIST_LIST(
    ${PROJECT_NAME}_PACKAGES  ${PROJECT_NAME}
    ON  # ENABLED_FLAG
    FALSE  # INCLUDE_EMPTY
    ENABLED_PACKAGES  NUM_ENABLED)
  #message("ENABLED PACKAGES: ${ENABLED_PACKAGES} ${NUM_ENABLED}")

  FOREACH(PKG ${ENABLED_PACKAGES})
    IF(NOT "${${PKG}_LIB_REQUIRED_DEP_PACKAGES}" STREQUAL "")
        string(TOUPPER ${PKG} UPPER_PKG)
        #message("${UPPER_PKG} depends on : ${${PKG}_LIB_REQUIRED_DEP_PACKAGES}")
        SET(CPACK_COMPONENT_${UPPER_PKG}_DEPENDS ${${PKG}_LIB_REQUIRED_DEP_PACKAGES})
    ENDIF()
    #message("${PKG} depends on : ${${PKG}_LIB_REQUIRED_DEP_PACKAGES}")
  ENDFOREACH()

  # K.4) Resetting the name to avoid overwriting registery keys when installing

  IF(WIN32)
    SET(CPACK_PACKAGE_NAME "${CPACK_PACKAGE_NAME}-${${PROJECT_NAME}_VERSION}")
    IF (TPL_ENABLE_MPI)
      SET(CPACK_PACKAGE_NAME "${CPACK_PACKAGE_NAME}-mpi")
    ELSE ()
      SET(CPACK_PACKAGE_NAME "${CPACK_PACKAGE_NAME}-serial")
    ENDIF()
    SET(CPACK_GENERATOR "NSIS")
    SET(CPACK_NSIS_MODIFY_PATH OFF)
  ENDIF()

  # K.5) Determine the source generator
  IF ("${${PROJECT_NAME}_CPACK_SOURCE_GENERATOR_DEFAULT}" STREQUAL "")
    SET(${PROJECT_NAME}_CPACK_SOURCE_GENERATOR_DEFAULT "TGZ")
  ENDIF()
  SET(${PROJECT_NAME}_CPACK_SOURCE_GENERATOR
    ${${PROJECT_NAME}_CPACK_SOURCE_GENERATOR_DEFAULT}
    CACHE STRING
    "The types of soruce generators to use for CPACK_SOURCE_GENERATOR.")
  SET(CPACK_SOURCE_GENERATOR ${${PROJECT_NAME}_CPACK_SOURCE_GENERATOR})

  # K.6) Include <Project>RepoVersion.txt if generated
  SET(PROJECT_REPO_VERSION_FILE
     "${CMAKE_CURRENT_BINARY_DIR}/${${PROJECT_NAME}_REPO_VERSION_FILE_NAME}")
  IF (EXISTS "${PROJECT_REPO_VERSION_FILE}")
    FOREACH(SOURCE_GEN ${CPACK_SOURCE_GENERATOR})
      SET(CPACK_INSTALL_COMMANDS ${CPACK_INSTALL_COMMANDS}
        "${CMAKE_COMMAND} -E copy '${PROJECT_REPO_VERSION_FILE}' '${CMAKE_CURRENT_BINARY_DIR}/_CPack_Packages/Linux-Source/${SOURCE_GEN}/${CPACK_PACKAGE_NAME}-${${PROJECT_NAME}_VERSION}-Source/${${PROJECT_NAME}_REPO_VERSION_FILE_NAME}'")
    ENDFOREACH()
  ENDIF()

  # K.7) Finally process with CPack
  INCLUDE(CPack)

  IF (${PROJECT_NAME}_ENABLE_CONFIGURE_TIMING)
    TIMER_GET_RAW_SECONDS(CPACK_SETUP_TIME_STOP_SECONDS)
    TIMER_PRINT_REL_TIME(${CPACK_SETUP_TIME_START_SECONDS}  ${CPACK_SETUP_TIME_STOP_SECONDS}
      "Total time to set up for CPack packaging")
  ENDIF()

ENDMACRO()


#
# Setup for installation
#

MACRO(TRIBITS_SETUP_FOR_INSTALLATION)

  # Set up to install <Package>Config.cmake, <Project>Config.cmake, and export
  # makefiles.

  IF((${PROJECT_NAME}_ENABLE_INSTALL_CMAKE_CONFIG_FILES
      OR ${PROJECT_NAME}_ENABLE_EXPORT_MAKEFILES)
    AND NOT ${PROJECT_NAME}_ENABLE_INSTALLATION_TESTING
    )

    INCLUDE(TribitsWriteClientExportFiles)

    TRIBITS_WRITE_PROJECT_CLIENT_EXPORT_FILES()

    IF (${PROJECT_NAME}_ENABLE_INSTALL_CMAKE_CONFIG_FILES)
      # TEMPORARY: Install a compatibility copy of ${PROJECT_NAME}Config.cmake
      # where was previously installed to warn and load the new file.
      SET(COMPATIBILITY_CONFIG_INCLUDE ${CMAKE_BINARY_DIR}/${PROJECT_NAME}Config.cmake)
      CONFIGURE_FILE(
        ${${PROJECT_NAME}_TRIBITS_DIR}/${TRIBITS_CMAKE_INSTALLATION_FILES_DIR}/TribitsConfigInclude.cmake.in
        ${COMPATIBILITY_CONFIG_INCLUDE}
        @ONLY
        )
      INSTALL(
        FILES ${COMPATIBILITY_CONFIG_INCLUDE}
        DESTINATION "${${PROJECT_NAME}_INSTALL_INCLUDE_DIR}"
        )
    ENDIF()

  ENDIF()

  # Export the library dependencies. This will let client projects
  # refer to all TPLs used by ${PROJECT_NAME}. (KRL, 26 Nov 2009)
  #

  IF (${PROJECT_NAME}_ENABLE_INSTALL_CMAKE_CONFIG_FILES)
    MESSAGE("")
    MESSAGE("Exporting library dependencies ...")
    MESSAGE("")
    EXPORT_LIBRARY_DEPENDENCIES(
      ${${PROJECT_NAME}_BINARY_DIR}/${PROJECT_NAME}LibraryDepends.cmake )
  ENDIF()

ENDMACRO()


#
# Macro that drives a experimental 'dashboard' target
#

MACRO(TRIBITS_ADD_DASHBOARD_TARGET)

  IF (NOT (WIN32 AND NOT CYGWIN))

    ADVANCED_SET(${PROJECT_NAME}_DASHBOARD_CTEST_ARGS "" CACHE STRING
      "Extra arguments to pass to CTest when calling 'ctest -S' to run the 'dashboard' make target." )

    ADVANCED_SET(CTEST_BUILD_FLAGS "" CACHE STRING
      "Sets CTEST_BUILD_FLAGS on the env before invoking 'ctest -S'." )

    ADVANCED_SET(CTEST_PARALLEL_LEVEL "" CACHE STRING
      "Sets CTEST_PARALLEL_LEVEL on the env before invoking 'ctest -S'." )

    # H.1) Enable all packages that are enabled and have tests enabled

    SET(${PROJECT_NAME}_ENABLED_PACKAGES_LIST)
    SET(${PROJECT_NAME}_ENABLED_PACKAGES_CMAKE_ARG_LIST)
    FOREACH(TRIBITS_PACKAGE ${${PROJECT_NAME}_SE_PACKAGES})
      IF (${PROJECT_NAME}_ENABLE_${TRIBITS_PACKAGE} AND ${TRIBITS_PACKAGE}_ENABLE_TESTS)
        IF (${PROJECT_NAME}_ENABLED_PACKAGES_LIST)
          SET(${PROJECT_NAME}_ENABLED_PACKAGES_LIST
            "${${PROJECT_NAME}_ENABLED_PACKAGES_LIST}\;${TRIBITS_PACKAGE}")
        ELSE()
          SET(${PROJECT_NAME}_ENABLED_PACKAGES_LIST "${TRIBITS_PACKAGE}")
        ENDIF()
        SET(${PROJECT_NAME}_ENABLED_PACKAGES_CMAKE_ARG_LIST
          ${${PROJECT_NAME}_ENABLED_PACKAGES_CMAKE_ARG_LIST} -D${PROJECT_NAME}_ENABLE_${TRIBITS_PACKAGE}=ON)
      ENDIF()
    ENDFOREACH()
    #PRINT_VAR(${PROJECT_NAME}_ENABLED_PACKAGES_LIST)

    SET(EXPR_CMND_ARGS)

    # Hard override options used by basic build and tests
    APPEND_SET(EXPR_CMND_ARGS "TRIBITS_PROJECT_ROOT=${${PROJECT_NAME}_SOURCE_DIR}")
    APPEND_SET(EXPR_CMND_ARGS "${PROJECT_NAME}_TRIBITS_DIR=${${PROJECT_NAME}_TRIBITS_DIR}")
    APPEND_SET(EXPR_CMND_ARGS "${PROJECT_NAME}_WARNINGS_AS_ERRORS_FLAGS='${${PROJECT_NAME}_WARNINGS_AS_ERRORS_FLAGS}'")

    # Conditionally override options used only for testing.  These options have no use in a
    # a basic build/test so we don't want to interfere with options users might set on the env.
    IF (${PROJECT_NAME}_ENABLE_COVERAGE_TESTING)
      APPEND_SET(EXPR_CMND_ARGS "CTEST_DO_COVERAGE_TESTING=TRUE")
    ENDIF()
    IF (CTEST_BUILD_FLAGS)
      APPEND_SET(EXPR_CMND_ARGS "CTEST_BUILD_FLAGS='${CTEST_BUILD_FLAGS}'")
    ENDIF()
    IF (CTEST_PARALLEL_LEVEL)
      APPEND_SET(EXPR_CMND_ARGS "CTEST_PARALLEL_LEVEL='${CTEST_PARALLEL_LEVEL}'")
    ENDIF()
    IF (CTEST_DROP_SITE)
      APPEND_SET(EXPR_CMND_ARGS "CTEST_DROP_SITE=${CTEST_DROP_SITE}")
    ENDIF()
    IF (CTEST_DROP_LOCATION)
      APPEND_SET(EXPR_CMND_ARGS "CTEST_DROP_LOCATION=${CTEST_DROP_LOCATION}")
    ENDIF()
    IF (CTEST_DROP_SITE_COVERAGE)
      APPEND_SET(EXPR_CMND_ARGS "CTEST_DROP_SITE_COVERAGE=${CTEST_DROP_SITE_COVERAGE}")
    ENDIF()
    IF (CTEST_DROP_LOCATION_COVERAGE)
      APPEND_SET(EXPR_CMND_ARGS "CTEST_DROP_LOCATION_COVERAGE=${CTEST_DROP_LOCATION_COVERAGE}")
    ENDIF()

    #PRINT_VAR(${PROJECT_NAME}_EXTRA_REPOSITORIES)
    APPEND_SET(EXPR_CMND_ARGS
      ${PROJECT_NAME}_EXTRAREPOS_FILE=${${PROJECT_NAME}_EXTRAREPOS_FILE})
    APPEND_SET(EXPR_CMND_ARGS
      ${PROJECT_NAME}_ENABLE_KNOWN_EXTERNAL_REPOS_TYPE=${${PROJECT_NAME}_ENABLE_KNOWN_EXTERNAL_REPOS_TYPE})
    APPEND_SET(EXPR_CMND_ARGS
      ${PROJECT_NAME}_IGNORE_MISSING_EXTRA_REPOSITORIES=${${PROJECT_NAME}_IGNORE_MISSING_EXTRA_REPOSITORIES})
    JOIN(${PROJECT_NAME}_EXTRA_REPOSITORIES_JOINED "," FALSE
      ${${PROJECT_NAME}_EXTRA_REPOSITORIES})
    APPEND_SET(EXPR_CMND_ARGS
      ${PROJECT_NAME}_EXTRA_REPOSITORIES=${${PROJECT_NAME}_EXTRA_REPOSITORIES_JOINED})

    #PRINT_VAR(EXPR_CMND_ARGS)

    # H.2) Add the custom target to enable all the packages with tests enabled

    ADD_CUSTOM_TARGET(dashboard

      VERBATIM

      # WARNING: The echoed command and the actual commands are duplicated!  You have to reproduce them!

      COMMAND echo
      COMMAND echo "***************************************************"
      COMMAND echo "*** Running incremental experimental dashboard ***"
      COMMAND echo "***************************************************"
      COMMAND echo
      COMMAND echo ${PROJECT_NAME}_ENABLED_PACKAGES_LIST=${${PROJECT_NAME}_ENABLED_PACKAGES_LIST}
      COMMAND echo

      COMMAND echo
      COMMAND echo "***"
      COMMAND echo "*** A) Clean out the list of packages"
      COMMAND echo "***"
      COMMAND echo
      COMMAND echo Running: ${CMAKE_COMMAND} -D${PROJECT_NAME}_UNENABLE_ENABLED_PACKAGES:BOOL=TRUE
        -D${PROJECT_NAME}_ALLOW_NO_PACKAGES:BOOL=ON -D${PROJECT_NAME}_ENABLE_ALL_PACKAGES:BOOL=OFF ${PROJECT_SOURCE_DIR}
      COMMAND echo
      COMMAND ${CMAKE_COMMAND} -D${PROJECT_NAME}_UNENABLE_ENABLED_PACKAGES:BOOL=TRUE
        -D${PROJECT_NAME}_ALLOW_NO_PACKAGES:BOOL=ON -D${PROJECT_NAME}_ENABLE_ALL_PACKAGES:BOOL=OFF ${PROJECT_SOURCE_DIR}

      # NOTE: Above, if ${PROJECT_NAME}_ENABLE_ALL_PACKAGES was set in CMakeCache.txt, then setting
      # -D${PROJECT_NAME}_ENABLE_ALL_PACKAGES:BOOL=OFF will turn it off in the cache.  Note that it will
      # never be turned on again which means that the list of packages will be set explicitly below.

      COMMAND echo
      COMMAND echo "***"
      COMMAND echo "*** B) Run the dashboard command setting the list of packages"
      COMMAND echo "***"
      COMMAND echo
      COMMAND echo Running: env ${EXPR_CMND_ARGS}
        ${PROJECT_NAME}_PACKAGES=${${PROJECT_NAME}_ENABLED_PACKAGES_LIST}
        PROJECT_SOURCE_DIR=${PROJECT_SOURCE_DIR}
        ${CMAKE_CTEST_COMMAND} ${${PROJECT_NAME}_DASHBOARD_CTEST_ARGS} -S
          ${${PROJECT_NAME}_TRIBITS_DIR}/ctest/experimental_build_test.cmake
      COMMAND echo
      COMMAND env ${EXPR_CMND_ARGS}
        ${PROJECT_NAME}_PACKAGES=${${PROJECT_NAME}_ENABLED_PACKAGES_LIST}
        PROJECT_SOURCE_DIR=${PROJECT_SOURCE_DIR}
        ${CMAKE_CTEST_COMMAND} ${${PROJECT_NAME}_DASHBOARD_CTEST_ARGS} -S
          ${${PROJECT_NAME}_TRIBITS_DIR}/ctest/experimental_build_test.cmake || echo

      # 2009/07/05: rabartl: Above, I added the ending '|| echo' to always make
      # the command pass so that 'make' will not stop and avoid this last command
      # to set back the enabled packages.

      COMMAND echo
      COMMAND echo "***"
      COMMAND echo "*** C) Clean out the list of packages again to clean the cache file"
      COMMAND echo "***"
      COMMAND echo
      COMMAND echo Running: ${CMAKE_COMMAND} -D${PROJECT_NAME}_UNENABLE_ENABLED_PACKAGES:BOOL=TRUE
        -D${PROJECT_NAME}_ALLOW_NO_PACKAGES:BOOL=ON -D${PROJECT_NAME}_ENABLE_ALL_PACKAGES:BOOL=OFF ${PROJECT_SOURCE_DIR}
      COMMAND echo
      COMMAND ${CMAKE_COMMAND} -D${PROJECT_NAME}_UNENABLE_ENABLED_PACKAGES:BOOL=TRUE
        -D${PROJECT_NAME}_ALLOW_NO_PACKAGES:BOOL=ON -D${PROJECT_NAME}_ENABLE_ALL_PACKAGES:BOOL=OFF ${PROJECT_SOURCE_DIR}

      COMMAND echo
      COMMAND echo "***"
      COMMAND echo "*** D) Reconfigure with the original package list"
      COMMAND echo "***"
      COMMAND echo
      COMMAND echo Running: ${CMAKE_COMMAND} ${${PROJECT_NAME}_ENABLED_PACKAGES_CMAKE_ARG_LIST}
        -D${PROJECT_NAME}_ALLOW_NO_PACKAGES:BOOL=ON ${PROJECT_SOURCE_DIR}
      COMMAND echo
      COMMAND ${CMAKE_COMMAND} ${${PROJECT_NAME}_ENABLED_PACKAGES_CMAKE_ARG_LIST}
        -D${PROJECT_NAME}_ALLOW_NO_PACKAGES:BOOL=ON ${PROJECT_SOURCE_DIR}

      COMMAND echo
      COMMAND echo "See the results at http://${CTEST_DROP_SITE}${CTEST_DROP_LOCATION}&display=project\#Experimental"
      COMMAND echo

      )

  ENDIF()

ENDMACRO()


#
# @MACRO: TRIBITS_EXCLUDE_FILES()
#
# Exclude package files/dirs from the source distribution by appending
# ``CPACK_SOURCE_IGNORE_FILES``.
#
# Usage::
#
#  TRIBITS_EXCLUDE_FILES(<file0> <file1> ...)
#
# This is called in the package's top-level `<packageDir>/CMakeLists.txt`_
# file and each file or directory name ``<filei>`` is actually interpreted by
# CMake/CPack as a regex that is prefixed by the project's and package's
# source directory names so as to not exclude files and directories of the
# same name and path from other packages.  If ``<filei>`` is an absolute path
# it it not prefixed but is appended to ``CPACK_SOURCE_IGNORE_FILES``
# unmodified.
#
# In general, do **NOT** put in excludes for files and directories that are
# not under this package's source tree.  If the given package is not enabled,
# then this command will never be called! For example, don't put in excludes
# for PackageB's files in PackageA's ``CMakeLists.txt`` file because if
# PackageB is enabled but PackageA is not, the excludes for PackageB will
# never get added to ``CPACK_SOURCE_IGNORE_FILES``.
#
# Also, be careful to note that the ``<filei>`` arguments are actually regexes
# and one must be very careful not understand how CPack will use these regexes
# to match files that get excluded from the tarball.  For more details, see
# `Creating Source Distributions`_.
#    
MACRO(TRIBITS_EXCLUDE_FILES)

  SET(FILES_TO_EXCLUDE ${ARGN})
  
  # Need to add "/<project source dir>/<package dir>/" to each file to prevent
  # someone from trying to exclude a file like "readme" and having it
  # inadvertently exclude a file matching that name in another package.
  SET(MODIFIED_FILES_TO_EXCLUDE "")

  SET(${PROJECT_NAME}_SOURCE_PATH ${${PROJECT_NAME}_SOURCE_DIR})

  LIST(FIND ${PROJECT_NAME}_PACKAGES ${PACKAGE_NAME} PACKAGE_IDX)
  LIST(GET ${PROJECT_NAME}_PACKAGE_DIRS ${PACKAGE_IDX} PACKAGE_DIR)

  FOREACH(FILE ${FILES_TO_EXCLUDE})
    #Ensure that if the full path was specified for the file that we don't add
    #"/<project source dir>/<package dir>/" again.
    SET(MATCH_STRING "${${PROJECT_NAME}_SOURCE_PATH}/${PACKAGE_DIR}")
    STRING(REGEX MATCH ${MATCH_STRING} MATCHED ${FILE} )
    IF(NOT MATCHED)
      LIST(APPEND MODIFIED_FILES_TO_EXCLUDE
        ${${PROJECT_NAME}_SOURCE_PATH}/${PACKAGE_DIR}/${FILE})
    ELSE()
      LIST(APPEND MODIFIED_FILES_TO_EXCLUDE ${FILE})
    ENDIF()
  ENDFOREACH()

#Leaving in for debugging purposes
#  MESSAGE("List of files being excluded for package ${PACKAGE_NAME}")
#  FOREACH(NEW_FILE ${MODIFIED_FILES_TO_EXCLUDE})
#    MESSAGE(${NEW_FILE})
#  ENDFOREACH()

  LIST(APPEND CPACK_SOURCE_IGNORE_FILES ${MODIFIED_FILES_TO_EXCLUDE})
  SET(CPACK_SOURCE_IGNORE_FILES ${CPACK_SOURCE_IGNORE_FILES} PARENT_SCOPE)

ENDMACRO()


#
#  Macro for helping set up exclude files only for the packages that will not
#  be supporting autotools.
#
MACRO(TRIBITS_EXCLUDE_AUTOTOOLS_FILES) # PACKAGE_NAME LIST_RETURN)
  SET(AUTOTOOLS_FILES
    configure.ac$
    configure$
    Makefile.am$
    Makefile.in$
    bootstrap$
    .*[.]m4$
    config/
    )

  SET(FILES_TO_EXCLUDE)
  FOREACH(FILE ${AUTOTOOLS_FILES})
    LIST(APPEND FILES_TO_EXCLUDE ${FILE} \(.*/\)*${FILE})
  ENDFOREACH()

  TRIBITS_EXCLUDE_FILES(${FILES_TO_EXCLUDE})

ENDMACRO()<|MERGE_RESOLUTION|>--- conflicted
+++ resolved
@@ -419,15 +419,12 @@
 
   ADVANCED_SET(${PROJECT_NAME}_GENERATE_REPO_VERSION_FILE OFF CACHE BOOL
     "Generate a <ProjectName>RepoVersion.txt file.")
-<<<<<<< HEAD
-=======
   
   ADVANCED_SET(${PROJECT_NAME}_SCALE_TEST_TIMEOUT 1.0 CACHE STRING
     "Scale factor for global DART_TESTING_TIMEOUT and individual test TIMEOUT (default 1.0)."
     )
   # NOTE: This value is 1.0, *NOT* 1!  This is used in TRIBITS_SCALE_TIMEOUT()
   # and there are unit tests that rely on this default!
->>>>>>> c1c284ab
 
   ADVANCED_SET(${PROJECT_NAME}_REL_CPU_SPEED 1.0 CACHE STRING
     "Relative CPU speed of the computer used to scale performance tests (default 1.0)."
