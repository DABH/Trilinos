#! ${PYTHON_EXECUTABLE}
# -*- python -*-

# @HEADER
# ***********************************************************************
#
#          PyTrilinos: Python Interfaces to Trilinos Packages
#                 Copyright (2014) Sandia Corporation
#
# Under the terms of Contract DE-AC04-94AL85000 with Sandia
# Corporation, the U.S. Government retains certain rights in this
# software.
#
# Redistribution and use in source and binary forms, with or without
# modification, are permitted provided that the following conditions are
# met:
#
# 1. Redistributions of source code must retain the above copyright
# notice, this list of conditions and the following disclaimer.
#
# 2. Redistributions in binary form must reproduce the above copyright
# notice, this list of conditions and the following disclaimer in the
# documentation and/or other materials provided with the distribution.
#
# 3. Neither the name of the Corporation nor the names of the
# contributors may be used to endorse or promote products derived from
# this software without specific prior written permission.
#
# THIS SOFTWARE IS PROVIDED BY SANDIA CORPORATION "AS IS" AND ANY
# EXPRESS OR IMPLIED WARRANTIES, INCLUDING, BUT NOT LIMITED TO, THE
# IMPLIED WARRANTIES OF MERCHANTABILITY AND FITNESS FOR A PARTICULAR
# PURPOSE ARE DISCLAIMED. IN NO EVENT SHALL SANDIA CORPORATION OR THE
# CONTRIBUTORS BE LIABLE FOR ANY DIRECT, INDIRECT, INCIDENTAL, SPECIAL,
# EXEMPLARY, OR CONSEQUENTIAL DAMAGES (INCLUDING, BUT NOT LIMITED TO,
# PROCUREMENT OF SUBSTITUTE GOODS OR SERVICES; LOSS OF USE, DATA, OR
# PROFITS; OR BUSINESS INTERRUPTION) HOWEVER CAUSED AND ON ANY THEORY OF
# LIABILITY, WHETHER IN CONTRACT, STRICT LIABILITY, OR TORT (INCLUDING
# NEGLIGENCE OR OTHERWISE) ARISING IN ANY WAY OUT OF THE USE OF THIS
# SOFTWARE, EVEN IF ADVISED OF THE POSSIBILITY OF SUCH DAMAGE.
#
# Questions? Contact William F. Spotz (wfspotz@sandia.gov)
#
# ***********************************************************************
# @HEADER

#
# System imports
from   __future__ import print_function
from   optparse import *
import sys

#
# Parse the command-line arguments
parser = OptionParser()
parser.add_option("-t", "--testharness", action="store_true",
                  dest="testharness", default=False,
                  help="test local build modules; prevent loading system-installed modules")
parser.add_option("-v", "--verbosity", type="int", dest="verbosity", default=2,
                  help="set the verbosity level [default 2]")
options,args = parser.parse_args()

#
# Under normal usage, simply use 'from PyTrilinos import Epetra'.  For testing,
# we want to be able to control whether we import from the build directory or
# from a system-installed version of PyTrilinos.
from testutil import fromPyTrilinosImport
Epetra = fromPyTrilinosImport('Epetra', options.testharness)
Galeri = fromPyTrilinosImport('Galeri', options.testharness)

# Creates a communicator, which is an Epetra_MpiComm if Trilinos was
# configured with MPI support, serial otherwise.
Comm = Epetra.PyComm()

# Reads the matrix from file ``gre__115.rua'', downloaded from
# the MatrixMarket web site. Use the try/except block to
# catch the integer exception that is thrown if the matrix file
# cannot be opened
failures = 0
try:
  Map, Matrix, X, B, Xexact = Galeri.ReadHB("gre__115.rua", Comm);
except Exception as e:
  failures += 1
  print("Problems reading matrix file.  Error message is:")
  print("   ", e)

# At this point you can use the objects in any PyTrilinos module,
# for example AztecOO, Amesos, IFPACK, ML, and so on. 

<<<<<<< HEAD

# A normal code path for the end of this script would just allow the Python
# garbage collector to delete all the existing objects. Under Python 3, this
# leads to a segmentation fault, which I have traced to the destruction of one
# of the Epetra_Vectors. I got stuck trying to print the args to the
# _wrap_delete_Vector() function, where the data refuses to be printed as
# anythin other than a hex value.

# As a temporary workaround, I delete one of the Epetra.Vector objects
# explicitly. Deleting only X or only B both work as a workaround.

print("Deleting X")
del X
=======
# It is possible to get a segmentation fault (python 3) or the following error
# message (python 2) with this script:
#
# *** The MPI_comm_size() function was called after MPI_FINALIZE was invoked.
# *** This is disallowed by the MPI standard.
# *** Your MPI job will now abort.
#
# What this means is that the Epetra module (which calls MPI_Finalize() when
# deleted) is getting deleted before the Epetra objects Map, Matrix, X, B and
# Xexact created by the Galeri module. One workaround is to delete these objects
# before the exit process.
del Map, Matrix, X, B, Xexact
>>>>>>> bd7e9309

failures = Comm.SumAll(failures)
if failures == 0 and Comm.MyPID() == 0: print("End Result: TEST PASSED")
sys.exit(failures)<|MERGE_RESOLUTION|>--- conflicted
+++ resolved
@@ -86,21 +86,6 @@
 # At this point you can use the objects in any PyTrilinos module,
 # for example AztecOO, Amesos, IFPACK, ML, and so on. 
 
-<<<<<<< HEAD
-
-# A normal code path for the end of this script would just allow the Python
-# garbage collector to delete all the existing objects. Under Python 3, this
-# leads to a segmentation fault, which I have traced to the destruction of one
-# of the Epetra_Vectors. I got stuck trying to print the args to the
-# _wrap_delete_Vector() function, where the data refuses to be printed as
-# anythin other than a hex value.
-
-# As a temporary workaround, I delete one of the Epetra.Vector objects
-# explicitly. Deleting only X or only B both work as a workaround.
-
-print("Deleting X")
-del X
-=======
 # It is possible to get a segmentation fault (python 3) or the following error
 # message (python 2) with this script:
 #
@@ -113,7 +98,6 @@
 # Xexact created by the Galeri module. One workaround is to delete these objects
 # before the exit process.
 del Map, Matrix, X, B, Xexact
->>>>>>> bd7e9309
 
 failures = Comm.SumAll(failures)
 if failures == 0 and Comm.MyPID() == 0: print("End Result: TEST PASSED")
