// @HEADER
// ***********************************************************************
//
//                Copyright message goes here.   TODO
//
// ***********************************************************************
// @HEADER

/*! \file Zoltan2_MatrixInput.hpp

    \brief The abstract interface for a graph input adapter.
*/


#ifndef _ZOLTAN2_MATRIXINPUT_HPP_
#define _ZOLTAN2_MATRIXINPUT_HPP_

#include <string>
#include <Zoltan2_InputAdapter.hpp>

namespace Zoltan2 {

/*! Zoltan2::MatrixInput
    \brief MatrixInput defines the interface for input adapters for
            matrices.

    The Matrix accessor methods defined here mimic those of 
    Tpetra::CrsMatrix and Tpetra::Map.

    scalar_t: This data type is used for matrix non-zeros
    lid_t: the type for the application's local Ids
    gid_t: the type for the application's global Ids
    lno_t: the integral type that Zoltan2 will use for local counters.
    gno_t: the integral type that Zoltan2 will use for the global 
           counts and identifiers.  It needs to be large enough for the
           problem's number of objects.
*/

template <typename User>
  class MatrixInput : public InputAdapter<User> {
private:

public:

  typename scalar_t;
  typename gno_t;
  typename lno_t;
  typename gid_t;
  typename lid_t;
  typename node_t;

  // adapterType == MatrixAdapterType
  // Function must return one of Zoltan2's enumerated types in InputAdapter
  // User should not rewrite this function.
  enum InputAdapterType inputAdapterType() {return MatrixAdapterType;}

  /*! Pure virtual Destructor
   */
  virtual ~MatrixInput(){};

  /*! Returns the number rows on this process.
   */
  virtual size_t getLocalNumRows() const = 0;

  /*! Returns the global number rows.
   */
  virtual global_size_t getGlobalNumRows() const = 0;

  /*! Returns the number columns on this process.
   */
  virtual size_t getLocalNumColumns() const = 0;

  /*! Returns the global number columns.
   */
  virtual global_size_t getGlobalNumColumns() const = 0;

  /*! Returns list of this process' matrix entries.
      \param rowIds will on return a list of row global Ids
      \param localIds can, optionally, on return hold a list of locally
        relevant values that the process will use to refer to the objects
        listed in the first list.  If localIds are omitted and
        haveConsecutiveLocalIds is true, it is assumed that the
        global Ids are in local Id order.
      \param rowSize on return will list the number of non-zeros
        for each row.
      \param colIds on return will list the global column Ids for
         the non-zeros for each row.
   */

  virtual void getRowListCopy(std::vector<gid_t> &rowIds, 
    std::vector<lid_t> &localIds, std::vector<lno_t> &rowSize,
    std::vector<gid_t> &colIds) const = 0;

  /*! Sets pointers to this process' matrix entries.
      If this optional call is defined in the adapter, it can save a memory
      copy of application data.
      \param rowIds will on return a pointer to row global Ids
      \param localIds can, optionally, on return hold a list of locally
        relevant values that the process will use to refer to the objects
        listed in the first list.  If localIds are omitted and
        haveConsecutiveLocalIds is true, it is assumed that the
        global Ids are in local Id order.
      \param offsets is an array of size numRows + 1.  The column Ids for
          rowId[i] begin at colIds[offsets[i]].  The last element of offsets
          is the size of the colIds array.
      \param colIds on return will point to the global column Ids for
         the non-zeros for each row.
       \return The number of ids in the rowIds list.
   */

<<<<<<< HEAD
  lno_t getRowListView(gid_t *&rowIds, lid_t *&localIds, 
    lno_t *&rowSize, gid_t *& colIds) const
  {
    rowIds = NULL;
    localIds = NULL;
    rowSize = NULL;
    colIds = NULL;
    return 0;
  }
=======
  virtual size_t getRowListView(const GID *&rowIds, const LID *&localIds, 
    const LNO *&offsets, const GID *& colIds) const = 0;
>>>>>>> 17137a58
};
  
  
}  //namespace Zoltan2
  
#endif<|MERGE_RESOLUTION|>--- conflicted
+++ resolved
@@ -108,20 +108,8 @@
        \return The number of ids in the rowIds list.
    */
 
-<<<<<<< HEAD
-  lno_t getRowListView(gid_t *&rowIds, lid_t *&localIds, 
-    lno_t *&rowSize, gid_t *& colIds) const
-  {
-    rowIds = NULL;
-    localIds = NULL;
-    rowSize = NULL;
-    colIds = NULL;
-    return 0;
-  }
-=======
-  virtual size_t getRowListView(const GID *&rowIds, const LID *&localIds, 
-    const LNO *&offsets, const GID *& colIds) const = 0;
->>>>>>> 17137a58
+  virtual size_t getRowListView(const gid_t *&rowIds, const lid_t *&localIds, 
+    const lno_t *&offsets, const gid_t *& colIds) const = 0;
 };
   
   
