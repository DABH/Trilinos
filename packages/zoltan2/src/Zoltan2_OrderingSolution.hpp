// @HEADER
// ***********************************************************************
//
//                Copyright message goes here.   TODO
//
// ***********************************************************************
// @HEADER

/*! \file Zoltan2_OrderingSolution.hpp

    \brief The solution to a ordering problem.
*/


#ifndef _ZOLTAN2_ORDERINGSOLUTION_HPP_
#define _ZOLTAN2_ORDERINGSOLUTION_HPP_

#include <Zoltan2_Standards.hpp>
#include <Zoltan2_Solution.hpp>

namespace Zoltan2 {

/*! Zoltan2::OrderingSolution
*/

template <typename gid_t, typename lid_t>
  class OrderingSolution : public Solution<gid_t, lid_t>
{
public:
<<<<<<< HEAD
=======
  typedef typename Adapter::gid_t gid_t;
  typedef typename Adapter::lid_t lid_t;
  typedef typename Adapter::lno_t lno_t;
>>>>>>> e8f525d0

  //////////////////////////////////////////////
  void setPermutation(
    size_t length,   // Length of arrays
    gid_t *gids,     // GIDs
    lid_t *lids,     // LIDs
    lno_t *perm     // perm[i] = k means k is the i'th element in the perm.
  )
  {
    HELLO;

    if (gids != NULL)
      gids_ = ArrayView<gid_t>(gids, length);
    else     // gids cannot be NULL
      gids_ = ArrayView<gid_t>(Teuchos::null);
      // throw std::logic_error("invalid gids");


    if (lids != NULL)
      lids_ = ArrayView<lid_t>(lids, length);
    else     // lids may be NULL
      lids_ = ArrayView<lid_t>(Teuchos::null);

    perm_ = ArrayView<lno_t>(perm, length);
  }

  //////////////////////////////////////////////
  void getPermutation(
    size_t *length,   // returned: Length of arrays
    gid_t **gids,     // returned: GIDs
    lid_t **lids,     // returned: LIDs
    lno_t **perm     // returned: Permutation
  )
  {
    *length = perm_.size();
    *gids   = gids_.getRawPtr();

    if (lids_.getRawPtr() != (lid_t*) Teuchos::null) *lids = lids_.getRawPtr();
    else                                             *lids = (lid_t*) NULL;

    *perm  = perm_.getRawPtr();
  }

protected:
  // Ordering solution consists of GIDs, LIDs, and permutation vector(s).
  size_t nParts_;
  ArrayView<gid_t>  gids_;
  ArrayView<lid_t>  lids_;
  ArrayView<lno_t> perm_;    // zero-based local permutation
  //ArrayView<size_t> invperm_; // inverse of permutation above
};

}

#endif<|MERGE_RESOLUTION|>--- conflicted
+++ resolved
@@ -23,16 +23,10 @@
 /*! Zoltan2::OrderingSolution
 */
 
-template <typename gid_t, typename lid_t>
-  class OrderingSolution : public Solution<gid_t, lid_t>
+template <typename gid_t, typename lid_t, typename lno_t>
+  class OrderingSolution : public Solution<gid_t, lid_t, lno_t>
 {
 public:
-<<<<<<< HEAD
-=======
-  typedef typename Adapter::gid_t gid_t;
-  typedef typename Adapter::lid_t lid_t;
-  typedef typename Adapter::lno_t lno_t;
->>>>>>> e8f525d0
 
   //////////////////////////////////////////////
   void setPermutation(
