/*------------------------------------------------------------------------*/
/*                 Copyright 2010 Sandia Corporation.                     */
/*  Under terms of Contract DE-AC04-94AL85000, there is a non-exclusive   */
/*  license for use of this work by or on behalf of the U.S. Government.  */
/*  Export of this program may require a license from the                 */
/*  United States Government.                                             */
/*------------------------------------------------------------------------*/


//----------------------------------------------------------------------
#include <stdexcept>
#include <iostream>
#include <sstream>
#include <algorithm>

#include <stk_util/util/string_case_compare.hpp>

#include <stk_mesh/base/PartRelation.hpp>
#include <stk_mesh/base/Part.hpp>
#include <stk_mesh/base/Trace.hpp>

#include <stk_mesh/baseImpl/PartImpl.hpp>
#include <stk_util/environment/ReportHandler.hpp>

//----------------------------------------------------------------------

namespace stk {
namespace mesh {

namespace impl {

void PartImpl::add_part_to_subset( Part & part)
{
  TraceIfWatching("stk::mesh::impl::PartImpl::add_part_to_subset", LOG_PART, m_universe_ordinal);
  DiagIfWatching(LOG_PART, m_universe_ordinal, "New subset is: " << part );

  insert( m_subsets, part );
}


void PartImpl::add_part_to_superset( Part & part )
{
  TraceIfWatching("stk::mesh::impl::PartImpl::add_part_to_superset", LOG_PART, m_universe_ordinal);
  DiagIfWatching(LOG_PART, m_universe_ordinal, "New superset is: " << part );

  insert( m_supersets, part );
}

void PartImpl::add_relation( PartRelation relation )
{
  TraceIfWatching("stk::mesh::impl::PartImpl::add_relation", LOG_PART, m_universe_ordinal);
  DiagIfWatching(LOG_PART, m_universe_ordinal, "New relation from: " << relation.m_root << ", to: " << relation.m_target );

  m_relations.push_back(relation);
}

void PartImpl::set_intersection_of( const PartVector & pv )
{
  TraceIfWatching("stk::mesh::impl::PartImpl::set_intersection_of", LOG_PART, m_universe_ordinal);
  DiagIfWatching(LOG_PART, m_universe_ordinal, "Intersection: " << pv );

  m_intersect = pv ;
}


PartImpl::~PartImpl()
{
}


// Subset part constructor:
PartImpl::PartImpl( MetaData          * arg_meta_data ,
            const std::string & arg_name ,
            EntityRank            arg_rank ,
            size_t              arg_ordinal )
  : m_name( arg_name ),
    m_attribute(),
    m_subsets() , m_supersets() , m_intersect() , m_relations() ,
    m_mesh_meta_data( arg_meta_data ),
    m_universe_ordinal( arg_ordinal ),
    m_entity_rank( arg_rank )
{}

void PartImpl::set_primary_entity_rank( EntityRank entity_rank )
{
  TraceIfWatching("stk::mesh::impl::PartImpl::set_primary_entity_rank", LOG_PART, m_universe_ordinal);

  const bool rank_already_set = m_entity_rank != InvalidEntityRank && entity_rank != m_entity_rank;
  const bool has_subsets = m_subsets.size() > 0;

  ThrowErrorMsgIf( rank_already_set, " Error: Different entity rank has already been set on Part");
<<<<<<< HEAD
  ThrowErrorMsgIf( has_subsets, " Error: Part has subsets");
=======
  ThrowErrorMsgIf( has_subsets, " Error: Part '" << m_name  << "' has subsets");
>>>>>>> e82e787c

  m_entity_rank = entity_rank;
}


//----------------------------------------------------------------------



//----------------------------------------------------------------------

} // namespace impl

} // namespace mesh
} // namespace stk

<|MERGE_RESOLUTION|>--- conflicted
+++ resolved
@@ -89,11 +89,7 @@
   const bool has_subsets = m_subsets.size() > 0;
 
   ThrowErrorMsgIf( rank_already_set, " Error: Different entity rank has already been set on Part");
-<<<<<<< HEAD
-  ThrowErrorMsgIf( has_subsets, " Error: Part has subsets");
-=======
   ThrowErrorMsgIf( has_subsets, " Error: Part '" << m_name  << "' has subsets");
->>>>>>> e82e787c
 
   m_entity_rank = entity_rank;
 }
