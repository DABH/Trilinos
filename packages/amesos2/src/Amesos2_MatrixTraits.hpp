--- conflicted
+++ resolved
@@ -50,17 +50,12 @@
 #include <Tpetra_CrsMatrix.hpp>
 
 
-<<<<<<< HEAD
-#ifdef HAVE_TPETRA_INST_INT_INT
-=======
->>>>>>> 1e7e8d39
 #ifdef HAVE_AMESOS2_EPETRA
 #  include <Epetra_RowMatrix.h>
 #  include <Epetra_CrsMatrix.h>
 // #  include <Epetra_MsrMatrix.h>
 #  include <Epetra_VbrMatrix.h>
 // and perhaps some others later...
-#endif
 #endif
 
 #include "Amesos2_Util.hpp"
@@ -122,21 +117,13 @@
   };
 
 
-<<<<<<< HEAD
-#ifdef HAVE_TPETRA_INST_INT_INT
-=======
->>>>>>> 1e7e8d39
 #ifdef HAVE_AMESOS2_EPETRA
 
   template <>
   struct MatrixTraits<Epetra_RowMatrix> {
     typedef double scalar_t;
     typedef int local_ordinal_t;
-<<<<<<< HEAD
-    typedef int global_ordinal_t;
-=======
     typedef Tpetra::Map<>::global_ordinal_type global_ordinal_t;
->>>>>>> 1e7e8d39
     typedef Tpetra::Map<>::node_type node_t;
 
     typedef Epetra_RowMatrix matrix_type;
@@ -152,11 +139,7 @@
   struct MatrixTraits<Epetra_CrsMatrix> {
     typedef double scalar_t;
     typedef int local_ordinal_t;
-<<<<<<< HEAD
-    typedef int global_ordinal_t;
-=======
     typedef Tpetra::Map<>::global_ordinal_type global_ordinal_t;
->>>>>>> 1e7e8d39
     typedef Tpetra::Map<>::node_type node_t;
 
     typedef Epetra_CrsMatrix matrix_type;
@@ -172,11 +155,7 @@
   // struct MatrixTraits<Epetra_MsrMatrix> {
   //   typedef double scalar_t;
   //   typedef int local_ordinal_t;
-<<<<<<< HEAD
-  //   typedef int global_ordinal_t;
-=======
   //   typedef Tpetra::Map<>::global_ordinal_type global_ordinal_t;
->>>>>>> 1e7e8d39
   //   typedef Tpetra::Map<>::node_type node_t;
 
   //   typedef row_access major_access;
@@ -186,11 +165,7 @@
   struct MatrixTraits<Epetra_VbrMatrix> {
     typedef double scalar_t;
     typedef int local_ordinal_t;
-<<<<<<< HEAD
-    typedef int global_ordinal_t;
-=======
     typedef Tpetra::Map<>::global_ordinal_type global_ordinal_t;
->>>>>>> 1e7e8d39
     typedef Tpetra::Map<>::node_type node_t;
 
     typedef Epetra_VbrMatrix matrix_type;
@@ -203,7 +178,6 @@
   };
 
 #endif
-#endif
 
 }
 
