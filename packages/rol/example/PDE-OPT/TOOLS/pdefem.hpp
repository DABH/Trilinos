--- conflicted
+++ resolved
@@ -282,12 +282,6 @@
     }
     matJ1Graph_->fillComplete();
     matJ2Graph_ = matJ1Graph_;
-<<<<<<< HEAD
-
-    if (verbose_ && myRank_==0) {
-      outStream << "Initialized parallel structures." << std::endl;
-    }
-=======
     matH11Graph_ = matJ1Graph_;
     matH12Graph_ = matJ1Graph_;
     matH21Graph_ = matJ2Graph_;
@@ -303,7 +297,10 @@
     matH12_ = Teuchos::rcp(new Tpetra::CrsMatrix<>(matH12Graph_));
     matH21_ = Teuchos::rcp(new Tpetra::CrsMatrix<>(matH21Graph_));
     matH22_ = Teuchos::rcp(new Tpetra::CrsMatrix<>(matH22Graph_));
->>>>>>> 66756c88
+
+    if (verbose_ && myRank_==0) {
+      outStream << "Initialized parallel structures." << std::endl;
+    }
   }
 
   void setCellNodes(void) {
