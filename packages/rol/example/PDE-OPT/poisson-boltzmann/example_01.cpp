// @HEADER
// ************************************************************************
//
//               Rapid Optimization Library (ROL) Package
//                 Copyright (2014) Sandia Corporation
//
// Under terms of Contract DE-AC04-94AL85000, there is a non-exclusive
// license for use of this work by or on behalf of the U.S. Government.
//
// Redistribution and use in source and binary forms, with or without
// modification, are permitted provided that the following conditions are
// met:
//
// 1. Redistributions of source code must retain the above copyright
// notice, this list of conditions and the following disclaimer.
//
// 2. Redistributions in binary form must reproduce the above copyright
// notice, this list of conditions and the following disclaimer in the
// documentation and/or other materials provided with the distribution.
//
// 3. Neither the name of the Corporation nor the names of the
// contributors may be used to endorse or promote products derived from
// this software without specific prior written permission.
//
// THIS SOFTWARE IS PROVIDED BY SANDIA CORPORATION "AS IS" AND ANY
// EXPRESS OR IMPLIED WARRANTIES, INCLUDING, BUT NOT LIMITED TO, THE
// IMPLIED WARRANTIES OF MERCHANTABILITY AND FITNESS FOR A PARTICULAR
// PURPOSE ARE DISCLAIMED. IN NO EVENT SHALL SANDIA CORPORATION OR THE
// CONTRIBUTORS BE LIABLE FOR ANY DIRECT, INDIRECT, INCIDENTAL, SPECIAL,
// EXEMPLARY, OR CONSEQUENTIAL DAMAGES (INCLUDING, BUT NOT LIMITED TO,
// PROCUREMENT OF SUBSTITUTE GOODS OR SERVICES; LOSS OF USE, DATA, OR
// PROFITS; OR BUSINESS INTERRUPTION) HOWEVER CAUSED AND ON ANY THEORY OF
// LIABILITY, WHETHER IN CONTRACT, STRICT LIABILITY, OR TORT (INCLUDING
// NEGLIGENCE OR OTHERWISE) ARISING IN ANY WAY OUT OF THE USE OF THIS
// SOFTWARE, EVEN IF ADVISED OF THE POSSIBILITY OF SUCH DAMAGE.
//
// Questions? Contact lead developers:
//              Drew Kouri   (dpkouri@sandia.gov) and
//              Denis Ridzal (dridzal@sandia.gov)
//
// ************************************************************************
// @HEADER

/*! \file  example_01.cpp
    \brief Shows how to solve the Poisson-Boltzmann problem.
*/

#include "Teuchos_Comm.hpp"
#include "ROL_Stream.hpp"
#include "Teuchos_GlobalMPISession.hpp"
#include "Teuchos_XMLParameterListHelpers.hpp"

#include "Tpetra_Core.hpp"
#include "Tpetra_Version.hpp"

#include <iostream>
#include <algorithm>

#include "ROL_Algorithm.hpp"
#include "ROL_ConstraintStatusTest.hpp"
#include "ROL_CompositeStep.hpp"

#include "../TOOLS/meshmanager.hpp"
#include "../TOOLS/pdeconstraint.hpp"
#include "../TOOLS/pdeobjective.hpp"
#include "../TOOLS/pdevector.hpp"
#include "pde_poisson_boltzmann.hpp"
#include "obj_poisson_boltzmann.hpp"

#include "ROL_OptimizationSolver.hpp"

typedef double RealT;

int main(int argc, char *argv[]) {
  // This little trick lets us print to std::cout only if a (dummy) command-line argument is provided.
  int iprint     = argc - 1;
  ROL::Ptr<std::ostream> outStream;
  ROL::nullstream bhs; // outputs nothing

  /*** Initialize communicator. ***/
  Teuchos::GlobalMPISession mpiSession (&argc, &argv, &bhs);
  ROL::Ptr<const Teuchos::Comm<int> > comm
    = Tpetra::getDefaultComm();
  const int myRank = comm->getRank();
  if ((iprint > 0) && (myRank == 0)) {
    outStream = ROL::makePtrFromRef(std::cout);
  }
  else {
    outStream = ROL::makePtrFromRef(bhs);
  }
  int errorFlag  = 0;

  // *** Example body.
  try {

    /*** Read in XML input ***/
    std::string filename = "input.xml";
    Teuchos::RCP<Teuchos::ParameterList> parlist = Teuchos::rcp( new Teuchos::ParameterList() );
    Teuchos::updateParametersFromXmlFile( filename, parlist.ptr() );

    /*** Initialize main data structure. ***/
    ROL::Ptr<MeshManager<RealT> > meshMgr
      = ROL::makePtr<MeshManager_Rectangle<RealT>>(*parlist);
    // Initialize PDE describe Poisson's equation
    ROL::Ptr<PDE_Poisson_Boltzmann<RealT> > pde
      = ROL::makePtr<PDE_Poisson_Boltzmann<RealT>>(*parlist);
    ROL::Ptr<PDE_Constraint<RealT> > con
      = ROL::makePtr<PDE_Constraint<RealT>>(pde,meshMgr,comm,*parlist,*outStream);
    // Initialize quadratic objective function
    std::vector<ROL::Ptr<QoI<RealT> > > qoi_vec(2,ROL::nullPtr);
    qoi_vec[0] = ROL::makePtr<QoI_L2Tracking_Poisson_Boltzmann<RealT>>(pde->getFE());
    qoi_vec[1] = ROL::makePtr<QoI_L2Penalty_Poisson_Boltzmann<RealT>>(pde->getFE());
    ROL::Ptr<StdObjective_Poisson_Boltzmann<RealT> > std_obj
      = ROL::makePtr<StdObjective_Poisson_Boltzmann<RealT>>(*parlist);
    ROL::Ptr<PDE_Objective<RealT> > obj
      = ROL::makePtr<PDE_Objective<RealT>>(qoi_vec,std_obj,con->getAssembler());

    // Create state vector and set to zeroes
    ROL::Ptr<Tpetra::MultiVector<> > u_ptr = con->getAssembler()->createStateVector();
    u_ptr->randomize();
    ROL::Ptr<ROL::Vector<RealT> > up
      = ROL::makePtr<PDE_PrimalSimVector<RealT>>(u_ptr,pde,con->getAssembler());
    // Create control vector and set to ones
    ROL::Ptr<Tpetra::MultiVector<> > z_ptr = con->getAssembler()->createControlVector();
    z_ptr->putScalar(1.0);
    ROL::Ptr<ROL::Vector<RealT> > zp
      = ROL::makePtr<PDE_PrimalOptVector<RealT>>(z_ptr,pde,con->getAssembler());
    // Create residual vector and set to zeros
    ROL::Ptr<Tpetra::MultiVector<> > r_ptr = con->getAssembler()->createResidualVector();
    r_ptr->putScalar(0.0);
    ROL::Ptr<ROL::Vector<RealT> > rp
      = ROL::makePtr<PDE_DualSimVector<RealT>>(r_ptr,pde,con->getAssembler());
    // Create state direction vector and set to random
    ROL::Ptr<Tpetra::MultiVector<> > du_ptr = con->getAssembler()->createStateVector();
    du_ptr->randomize();
    ROL::Ptr<ROL::Vector<RealT> > dup
      = ROL::makePtr<PDE_PrimalSimVector<RealT>>(du_ptr,pde,con->getAssembler());
    // Create control direction vector and set to random
    ROL::Ptr<Tpetra::MultiVector<> > dz_ptr = con->getAssembler()->createControlVector();
    //dz_ptr->randomize();
    dz_ptr->putScalar(0.0);
    ROL::Ptr<ROL::Vector<RealT> > dzp
      = ROL::makePtr<PDE_PrimalOptVector<RealT>>(dz_ptr,pde,con->getAssembler());
    // Create ROL SimOpt vectors
    ROL::Vector_SimOpt<RealT> x(up,zp);
    ROL::Vector_SimOpt<RealT> d(dup,dzp);

    // Run derivative checks
    obj->checkGradient(x,d,true,*outStream);
    obj->checkHessVec(x,d,true,*outStream);
    con->checkApplyJacobian(x,d,*up,true,*outStream);
    con->checkApplyAdjointHessian(x,*dup,d,x,true,*outStream);
    con->checkAdjointConsistencyJacobian(*dup,d,x,true,*outStream);
    con->checkInverseJacobian_1(*up,*up,*up,*zp,true,*outStream);
    con->checkInverseAdjointJacobian_1(*up,*up,*up,*zp,true,*outStream);

<<<<<<< HEAD
    ROL::Ptr<ROL::Step<RealT>>
      step = ROL::makePtr<ROL::CompositeStep<RealT>>(*parlist);
    ROL::Ptr<ROL::StatusTest<RealT>>
      status = ROL::makePtr<ROL::ConstraintStatusTest<RealT>>(*parlist);
    ROL::Algorithm<RealT> algo(step,status,false);
    algo.run(x,*rp,*obj,*con,true,*outStream);
=======
    RealT tol(1.e-8);
    con->solve(*rp,*up,*zp,tol);
    ROL::OptimizationProblem<RealT> optProb(obj, makePtrFromRef(x), con, rp);
    ROL::OptimizationSolver<RealT> optSolver(optProb, *parlist);
    optSolver.solve(*outStream);

    // ROL::Algorithm<RealT> algo("Composite Step",*parlist,false);
    // algo.run(x,*rp,*obj,*con,true,*outStream);
>>>>>>> 61a0910a

    // Output.
    con->getAssembler()->printMeshData(*outStream);
    con->solve(*rp,*up,*zp,tol);
    con->outputTpetraVector(u_ptr,"state.txt");
    con->outputTpetraVector(z_ptr,"control.txt");

    Teuchos::Array<RealT> res(1,0);
    con->value(*rp,*up,*zp,tol);
    r_ptr->norm2(res.view(0,1));
    *outStream << "Residual Norm: " << res[0] << std::endl;
    errorFlag += (res[0] > 1.e-6 ? 1 : 0);
  }
  catch (std::logic_error& err) {
    *outStream << err.what() << "\n";
    errorFlag = -1000;
  }; // end try

  if (errorFlag != 0)
    std::cout << "End Result: TEST FAILED\n";
  else
    std::cout << "End Result: TEST PASSED\n";

  return 0;
}<|MERGE_RESOLUTION|>--- conflicted
+++ resolved
@@ -154,23 +154,14 @@
     con->checkInverseJacobian_1(*up,*up,*up,*zp,true,*outStream);
     con->checkInverseAdjointJacobian_1(*up,*up,*up,*zp,true,*outStream);
 
-<<<<<<< HEAD
+    RealT tol(1.e-8);
+    con->solve(*rp,*up,*zp,tol);
     ROL::Ptr<ROL::Step<RealT>>
       step = ROL::makePtr<ROL::CompositeStep<RealT>>(*parlist);
     ROL::Ptr<ROL::StatusTest<RealT>>
       status = ROL::makePtr<ROL::ConstraintStatusTest<RealT>>(*parlist);
     ROL::Algorithm<RealT> algo(step,status,false);
     algo.run(x,*rp,*obj,*con,true,*outStream);
-=======
-    RealT tol(1.e-8);
-    con->solve(*rp,*up,*zp,tol);
-    ROL::OptimizationProblem<RealT> optProb(obj, makePtrFromRef(x), con, rp);
-    ROL::OptimizationSolver<RealT> optSolver(optProb, *parlist);
-    optSolver.solve(*outStream);
-
-    // ROL::Algorithm<RealT> algo("Composite Step",*parlist,false);
-    // algo.run(x,*rp,*obj,*con,true,*outStream);
->>>>>>> 61a0910a
 
     // Output.
     con->getAssembler()->printMeshData(*outStream);
