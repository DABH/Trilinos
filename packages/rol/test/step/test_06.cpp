// @HEADER
// ************************************************************************
//
//               Rapid Optimization Library (ROL) Package
//                 Copyright (2014) Sandia Corporation
//
// Under terms of Contract DE-AC04-94AL85000, there is a non-exclusive
// license for use of this work by or on behalf of the U.S. Government.
//
// Redistribution and use in source and binary forms, with or without
// modification, are permitted provided that the following conditions are
// met:
//
// 1. Redistributions of source code must retain the above copyright
// notice, this list of conditions and the following disclaimer.
//
// 2. Redistributions in binary form must reproduce the above copyright
// notice, this list of conditions and the following disclaimer in the
// documentation and/or other materials provided with the distribution.
//
// 3. Neither the name of the Corporation nor the names of the
// contributors may be used to endorse or promote products derived from
// this software without specific prior written permission.
//
// THIS SOFTWARE IS PROVIDED BY SANDIA CORPORATION "AS IS" AND ANY
// EXPRESS OR IMPLIED WARRANTIES, INCLUDING, BUT NOT LIMITED TO, THE
// IMPLIED WARRANTIES OF MERCHANTABILITY AND FITNESS FOR A PARTICULAR
// PURPOSE ARE DISCLAIMED. IN NO EVENT SHALL SANDIA CORPORATION OR THE
// CONTRIBUTORS BE LIABLE FOR ANY DIRECT, INDIRECT, INCIDENTAL, SPECIAL,
// EXEMPLARY, OR CONSEQUENTIAL DAMAGES (INCLUDING, BUT NOT LIMITED TO,
// PROCUREMENT OF SUBSTITUTE GOODS OR SERVICES; LOSS OF USE, DATA, OR
// PROFITS; OR BUSINESS INTERRUPTION) HOWEVER CAUSED AND ON ANY THEORY OF
// LIABILITY, WHETHER IN CONTRACT, STRICT LIABILITY, OR TORT (INCLUDING
// NEGLIGENCE OR OTHERWISE) ARISING IN ANY WAY OUT OF THE USE OF THIS
// SOFTWARE, EVEN IF ADVISED OF THE POSSIBILITY OF SUCH DAMAGE.
//
// Questions? Contact lead developers:
//              Drew Kouri   (dpkouri@sandia.gov) and
//              Denis Ridzal (dridzal@sandia.gov)
//
// ************************************************************************
// @HEADER

/*! \file  test_06.cpp
    \brief Test line search.
*/

#define USE_HESSVEC 0

#include "ROL_GetTestProblems.hpp"
#include "ROL_OptimizationSolver.hpp"
#include "Teuchos_oblackholestream.hpp"
#include "Teuchos_GlobalMPISession.hpp"


#include <iostream>

typedef double RealT;

int main(int argc, char *argv[]) {

  Teuchos::GlobalMPISession mpiSession(&argc, &argv);

  // This little trick lets us print to std::cout only if a (dummy) command-line argument is provided.
  int iprint     = argc - 1;
  ROL::Ptr<std::ostream> outStream;
  Teuchos::oblackholestream bhs; // outputs nothing
  if (iprint > 0)
    outStream = ROL::makePtrFromRef(std::cout);
  else
    outStream = ROL::makePtrFromRef(bhs);

  int errorFlag  = 0;

  // *** Test body.

  try {

    std::string filename = "input.xml";
    
    auto parlist = ROL::getParametersFromXmlFile( filename );
    parlist->sublist("General").set("Inexact Hessian-Times-A-Vector",true);
#if USE_HESSVEC
    parlist->sublist("General").set("Inexact Hessian-Times-A-Vector",false);
#endif
    parlist->sublist("Step").set("Type","Line Search");

    *outStream << "\n\n" << ROL::ETestOptProblemToString(ROL::TESTOPTPROBLEM_ROSENBROCK) << "\n\n";

    for ( ROL::EDescent desc = ROL::DESCENT_STEEPEST; desc < ROL::DESCENT_LAST; desc++ ) {
      parlist->sublist("Step").sublist("Line Search").sublist("Descent Method").set("Type", ROL::EDescentToString(desc));
      *outStream << std::endl << std::endl << ROL::EDescentToString(desc) << std::endl << std::endl;
      for (ROL::ELineSearch ls = ROL::LINESEARCH_BACKTRACKING; ls < ROL::LINESEARCH_USERDEFINED; ls++) {
        // Set Up Optimization Problem
        ROL::Ptr<ROL::Vector<RealT> > x0;
        std::vector<ROL::Ptr<ROL::Vector<RealT> > > z;
        ROL::Ptr<ROL::OptimizationProblem<RealT> > problem;
        ROL::GetTestProblem<RealT>(problem,x0,z,ROL::TESTOPTPROBLEM_ROSENBROCK);

        // Get Dimension of Problem
        int dim = x0->dimension();
        parlist->sublist("General").sublist("Krylov").set("Iteration Limit", 2*dim);

        // Error Vector
        ROL::Ptr<ROL::Vector<RealT> > e = x0->clone();
        e->zero();

        // Define Step
        parlist->sublist("Step").sublist("Line Search").sublist("Line-Search Method").set("Type",ROL::ELineSearchToString(ls));
        // Define Solver
        ROL::OptimizationSolver<RealT> solver(*problem,*parlist);

        // Run Solver
        solver.solve(*outStream);

        // Compute Error
<<<<<<< HEAD
        e->set(*x);
        e->axpy(-1.0,*z);
        *outStream << std::endl << "Norm of Error: " << e->norm() << std::endl;
        //errorFlag += (int)(e.norm() < std::sqrt(ROL::ROL_EPSILON<RealT>()));
=======
        RealT err(0);
        for (int i = 0; i < static_cast<int>(z.size()); ++i) {
          e->set(*x0);
          e->axpy(-1.0,*z[i]);
          if (i == 0) {
            err = e->norm();
          }
          else {
            err = std::min(err,e->norm());
          }
        }
        *outStream << std::endl << "Norm of Error: " << err << std::endl;
        //errorFlag += (int)(e.norm() < std::sqrt(ROL::ROL_EPSILON<RealT>())); 
>>>>>>> f31e9a1b
      }
    }
  }
  catch (std::logic_error err) {
    *outStream << err.what() << std::endl;
    errorFlag = -1000;
  }; // end try

  if (errorFlag != 0)
    std::cout << "End Result: TEST FAILED" << std::endl;
  else
    std::cout << "End Result: TEST PASSED" << std::endl;

  return 0;

}<|MERGE_RESOLUTION|>--- conflicted
+++ resolved
@@ -114,12 +114,6 @@
         solver.solve(*outStream);
 
         // Compute Error
-<<<<<<< HEAD
-        e->set(*x);
-        e->axpy(-1.0,*z);
-        *outStream << std::endl << "Norm of Error: " << e->norm() << std::endl;
-        //errorFlag += (int)(e.norm() < std::sqrt(ROL::ROL_EPSILON<RealT>()));
-=======
         RealT err(0);
         for (int i = 0; i < static_cast<int>(z.size()); ++i) {
           e->set(*x0);
@@ -133,7 +127,6 @@
         }
         *outStream << std::endl << "Norm of Error: " << err << std::endl;
         //errorFlag += (int)(e.norm() < std::sqrt(ROL::ROL_EPSILON<RealT>())); 
->>>>>>> f31e9a1b
       }
     }
   }
